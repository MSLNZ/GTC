--- conflicted
+++ resolved
@@ -286,13 +286,9 @@
                 :type dtype: :class:`numpy.dtype`
                 :rtype: :class:`numpy.ndarray`
                 """
-<<<<<<< HEAD
                 if self.ndim == 0:
                     return value(self.item(0))
                 arr, itemset, iterator = self._create_empty(dtype=None)
-=======
-                arr, itemset, iterator = self._create_empty(dtype=dtype)
->>>>>>> a70b7d8b
                 for i, item in enumerate(iterator):
                     itemset(i, value(item))
                 return arr
@@ -317,16 +313,9 @@
                 :type dtype: :class:`numpy.dtype`
                 :rtype: :class:`numpy.ndarray`
                 """
-<<<<<<< HEAD
                 if self.ndim == 0:
                     return uncertainty(self.item(0))
                 arr, itemset, iterator = self._create_empty(dtype=None)
-=======
-                # if self.ndim == 0:
-                    # return uncertainty(self.item(0))
-                    
-                arr, itemset, iterator = self._create_empty(dtype=dtype)
->>>>>>> a70b7d8b
                 for i, item in enumerate(iterator):
                     itemset(i, uncertainty(item))
                 return arr
@@ -351,16 +340,9 @@
                 :type dtype: :class:`numpy.dtype`
                 :rtype: :class:`numpy.ndarray`
                 """
-<<<<<<< HEAD
                 if self.ndim == 0:
                     return variance(self.item(0))
                 arr, itemset, iterator = self._create_empty(dtype=None)
-=======
-                # if self.ndim == 0:
-                    # return variance(self.item(0))
-                    
-                arr, itemset, iterator = self._create_empty(dtype=dtype)
->>>>>>> a70b7d8b
                 for i, item in enumerate(iterator):
                     itemset(i, variance(item))
                 return arr
@@ -378,8 +360,8 @@
 
                 :rtype: :class:`numpy.ndarray`
                 """
-                # if self.ndim == 0:
-                    # return dof(self.item(0))
+                if self.ndim == 0:
+                    return dof(self.item(0))
                     
                 arr, itemset, iterator = self._create_empty(dtype=float)
                 for i, item in enumerate(iterator):
