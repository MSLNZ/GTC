"""
Sample estimates
----------------
    *   :func:`estimate` returns an uncertain number for the mean of a sample of real- or complex-valued data.
    *   :func:`multi_estimate_real` returns a sequence of related 
        uncertain numbers for the multivariate sample means of real-valued data. 
    *   :func:`multi_estimate_complex` returns a sequence of related uncertain complex
        numbers for the multivariate sample means for complex-valued data. 
    *   :func:`estimate_digitized` returns an uncertain number for the sample mean 
        of real-valued data quantised by rounding or truncation.
    *   :func:`mean` evaluates the sample mean (real- or complex-valued).
    *   :func:`standard_uncertainty` evaluates the standard 
        uncertainty associated with the mean of a sample of real- or complex-valued data.
    *   :func:`standard_deviation` evaluates the standard 
        deviation of data (real-valued or complex-valued).
    *   :func:`variance_covariance_complex` evaluates the variances
        and covariance associated with the sample mean of complex-valued data.
    
Least squares regression
------------------------
    *   :func:`line_fit` performs an ordinary least-squares straight 
        line fit to a sample of data.  
    *   :func:`line_fit_rwls` performs a weighted least-squares  
        straight-line fit to a sample of data. The weights
        are only assumed normalise the relative variability of observations.
    *   :func:`line_fit_wls` performs a weighted least-squares straight-line 
        fit to a sample of data. The weights are assumed to be exact.
    *   :func:`line_fit_wtls` performs a weighted total least-squares straight-line
        fit to a sample of data.   

    Fitting results are returned in objects related to the type of regression: 
    :class:`LineFitOLS`, :class:`LineFitRWLS`,
    :class:`LineFitWLS`, and :class:`LineFitWTLS`.
    
    These objects have attributes to access the results and define a few methods 
    that use regression results. 
    
Merging uncertain components
----------------------------
    *   :func:`merge` combines the uncertain-number results from a type-A and type-B 
        analysis of the same data. 
 
.. note::

    Most functions in :mod:`type_a` treat data as pure numbers. 
    Sequences of uncertain numbers can be passed to these 
    functions, but only the uncertain-number values are used.
    
    Some functions in the :mod:`type_b` module have the same names as those in :mod:`type_a`. 
    These functions take uncertain-number arguments and propagate uncertainty through 
    the same regression formulae. So, the values obtained will be the same 
    as when using a :mod:`type_a` function with the same name.
    However, the uncertainties will be different and have a different interpretation.

    :func:`merge` is provided to allow the results of type-A 
    and type-B analyses to be combined when it is appropriate. 
    

Module contents
---------------

"""
import sys
import math
import numbers
from functools import reduce

from GTC import (
    inf,
    type_b,
)
from GTC.lib import (
    UncertainReal, 
    UncertainComplex,
    set_correlation_real,
    real_ensemble,
    complex_ensemble,
    append_real_ensemble,
    value,
    value_seq
)
from GTC.type_b import (
    LineFit,
    LineFitWTLS,
)
from GTC.named_tuples import (
    VarianceCovariance,
    StandardUncertainty,
    StandardDeviation,
)

ureal = UncertainReal._elementary
ucomplex = UncertainComplex._elementary
result = lambda un,label: un._intermediate(label)

EPSILON = sys.float_info.epsilon 
HALF_PI = math.pi/2.0

__all__ = (
    'LineFitOLS','LineFitRWLS','LineFitWLS','LineFitWTLS',
    'estimate',
    'estimate_digitized',
    'line_fit', 'line_fit_wls', 'line_fit_rwls', 'line_fit_wtls',
    'mean',
    'merge',
    'multi_estimate_real',
    'multi_estimate_complex',
    'standard_deviation',
    'standard_uncertainty',
    'variance_covariance_complex',
)

#-----------------------------------------------------------------------------------------
#
class LineFitOLS(LineFit):
    
    """
    Holds the results of an ordinary least-squares regression to a line.
    
    .. versionadded:: 1.2
    """
    
    def __init__(self,a,b,ssr,N):
        LineFit.__init__(self,a,b,ssr,N)

    def __str__(self):
        header = '''
Ordinary Least-Squares Results:
'''
        return header + LineFit.__str__(self)

    def x_from_y(self,yseq,x_label=None,y_label=None):
        """Predict a stimulus value from the sequence of response values in ``yseq``

        :arg yseq: a sequence of response values 
        :arg x_label: a label for the uncertain-number stimulus 
        :arg y_label: a label for the mean response value.

        The predicted value is evaluated using the slope and intercept
        to transform the mean response value.
        
        The uncertainty in the predicted value is evaluated using the 
        sum of squared residuals (ssr). 
        The number of degrees of freedom associated with uncertainty in
        the predicted value is based on the regression sample size.
        
        .. note::
            The result is declared using :func:`~.result` if ``x_label`` is defined. 

        .. note::
            An uncertain number representing the mean of observations is labelled with ``y_label``. 
            This uncertain number is only used internally but the label may appear in uncertainty budgets.

        **Example** ::
        
            >>> x_data = [0.1, 0.1, 0.1, 0.3, 0.3, 0.3, 0.5, 0.5, 0.5,
            ...                 0.7, 0.7, 0.7, 0.9, 0.9, 0.9]
            >>> y_data = [0.028, 0.029, 0.029, 0.084, 0.083, 0.081, 0.135, 0.131,
            ...                 0.133, 0.180, 0.181, 0.183, 0.215, 0.230, 0.216]

            >>> fit = type_a.line_fit(x_data,y_data,label="ols")
            
            >>> x = fit.x_from_y( [0.0712, 0.0716], y_label="av_obs",x_label="x")            
            >>> print(f"{x.label}: {x}")
            x:  0.260(18)
            
            >>> for cpt in rp.budget(x):
            ...     print(f"{cpt.label}: {cpt.u}")
            ...
            av_obs: 0.016095175127594584
            a_ols: 0.01193650134308067
            b_ols: 0.005405932013155317

        """
        a, b = self._a_b
        df = a.df

        p = len(yseq)
        y = math.fsum( yseq ) / p
        
        y = ureal(
            y,
            math.sqrt( self._ssr/df/p ),
            df,
            label=y_label,
            independent=False
        )  

        append_real_ensemble(a,y)
        
        if abs(b) < 1E-15:
            # When b == 0, the best-fit line is horizontal 
            # so no use of new y data is made
            x = a
        else:
            x = (y - a)/b
            
        if x_label is not None:
            x = result( x, label=x_label )

        return x
        
    def y_from_x(self,x,s_label=None,y_label=None):
        """Predict the response to a stimulus 

        :arg x: stimulus value 
        :arg s_label: a label for the random error attributed to the response estimate 
        :arg y_label: a label for the uncertain-number response
        
        .. versionchanged:: 1.5.1       
            ``x`` must be a pure number
            
        The predicted value is evaluated using the slope and intercept 
        to transform the stimulus ``x``.
        
        The uncertainty in the predicted value is is evaluated using 
        the sum of squared residuals (ssr).
        The number of degrees of freedom associated with uncertainty in
        the predicted value is based on the regression sample size.

        An uncertain number representing the error due to variability in responses is created.         
        The standard uncertainty for this uncertain number
        is calculated using the sum of squared residuals. 
 
        .. note::
            The stimulus is considered a pure number.
            If an uncertain real number is supplied, its uncertainty is ignored.
        
        .. note::
            The result is declared using :func:`~.result` if ``y_label`` is defined.
 
        .. note::
            The uncertain number representing the error due to variability in responses is labelled with ``s_label``. 
            This uncertain number is used internally but the label may appear in uncertainty budgets.

            
        **Example** ::
        
            >>> x_data = [0.1, 0.1, 0.1, 0.3, 0.3, 0.3, 0.5, 0.5, 0.5,
            ...                 0.7, 0.7, 0.7, 0.9, 0.9, 0.9]
            >>> y_data = [0.028, 0.029, 0.029, 0.084, 0.083, 0.081, 0.135, 0.131,
            ...                 0.133, 0.180, 0.181, 0.183, 0.215, 0.230, 0.216]

            >>> fit = type_a.line_fit(x_data,y_data,label="ols")
            
            >>> x = ureal(0.26,0.10,label="x")
            >>> y = fit.y_from_x( 0.26, s_label="E_rnd",y_label="y")            
            >>> print(f"{y.label}: {y}")
            y:  0.0714(58)
            
            >>> for cpt in rp.budget(y):
            ...     print(f"{cpt.label}: {cpt.u}")
            ...
            E_rnd: 0.005485645603965661
            a_ols: 0.0028766968236824406
            b_ols: 0.0013019984639007856

        """
        a, b = self._a_b   
        df = a.df 
        
        u = math.sqrt( self._ssr/df )
        
        E_rnd = ureal(
            0,u,df,label=s_label,independent=False
        )
        
        append_real_ensemble(a,E_rnd)
                  
        if y_label is None:
            y = a + b*value(x) + E_rnd
        else:
            y = result( a + b*value(x) + E_rnd, label=y_label )
        
        return y

#-----------------------------------------------------------------------------------------
#
class LineFitRWLS(LineFit):
    
    """
    Holds the results of a relative weighted least-squares regression.
    
    .. versionadded:: 1.2
    """
    
    def __init__(self,a,b,ssr,N):
        LineFit.__init__(self,a,b,ssr,N)

    def __str__(self):
        header = '''
Relative Weighted Least-Squares Results:
'''
        return header + LineFit.__str__(self)

    def x_from_y(self,yseq,s_y,x_label=None,y_label=None):
        """Predict a stimulus from the sequence of responses in ``yseq``

        :arg yseq: a sequence of response values
        :arg s_y: a scale factor for the variability of response values
        :arg x_label: a label for the uncertain-number stimulus estimate
        :arg y_label: a label for the mean response value

        .. note::
            The result is declared using :func:`~.result` if ``x_label`` is defined.

        .. note::
            An uncertain number representing the mean response is labelled with ``y_label``. 
            This uncertain number is used internally but the label may appear in uncertainty budgets.

        """
        a, b = self._a_b
        df = a.df 
        
        p = len(yseq)
        y = math.fsum( yseq ) / p
        
        y = ureal(
            y,
            s_y * math.sqrt( self._ssr/df/p ),
            df,
            label=y_label,
            independent=False
        )            

        append_real_ensemble(a,y)

        if abs(b) < 1E-15:
            # When b == 0, the best-fit line is horizontal 
            # so no use of new y data is made
            x = a
        else:
            x = (y - a)/b
            
        if x_label is not None:
            x = result( x, label=x_label )

        return x
        

    def y_from_x(self,x,s_y,s_label=None,y_label=None):
        """Predict the response to a stimulus

        :arg x: stimulus value
        :arg s_y: scale factor for variability in the response values
        :arg s_label: label for the random error attributed to the response estimate 
        :arg y_label: label for the uncertain-number response

        .. versionchanged:: 1.5.1                  

        Returns the response ``y`` predicted for a stimulus ``x``.

        It is assumed that the standard deviation of variability in ``y`` values is 
        proportional to ``s_y``.  
        
<<<<<<< HEAD
        If an uncertain real number is used for ``x``, 
        the uncertainty associated with ``x`` will be propagated into ``y``.
=======
        .. note::
            When ``x`` is an uncertain number, the associated uncertainty 
            is propagated into the response.
>>>>>>> d4747953
        
        .. note::
            When ``y_label`` is defined, the uncertain number returned will be 
            declared an intermediate result (using :func:`~.result`)

        .. note::
            The variability of observations determined during regression is represented by an uncertain number
            labelled with ``s_label``. This uncertain number is used internally 
            but the label may appear in uncertainty budgets.

        """
        a, b = self._a_b   
        df = a.df 
        
        u = math.sqrt( s_y*self._ssr/df )
        
        noise = ureal(0,u,df,label=s_label)

        append_real_ensemble(a,noise)
                  
        if y_label is None:
            y = a + b*x + noise
        else:
            y = result( a + b*x + noise, label=y_label )
        
        return y
        
#-----------------------------------------------------------------------------------------
#
class LineFitWLS(LineFit):
    
    """
    Holds the results of a weighted least-squares regression.
    
    Weight factors are assumed to characterise observation variability.
    
    .. versionadded:: 1.2
    """
    
    def __init__(self,a,b,ssr,N):
        LineFit.__init__(self,a,b,ssr,N)

    def __str__(self):
        header = '''
Weighted Least-Squares Results:
'''
        return header + LineFit.__str__(self)

    def x_from_y(self,y_data,u_y_data,x_label=None,y_label=None):
        """Predict the stimulus corresponding to a sequence of responses

        :arg y_data: sequence of responses
        :arg u_y_data: standard uncertainties for the responses
        :arg x_label: label for the uncertain-number stimulus estimate
        :arg y_label: label for the mean response

        The variability in observations is assumed to be from independent random effects.
        
        .. note::
            The result is declared using :func:`~.result` if ``x_label`` is defined.

        .. note::
            An uncertain number representing the mean response is labelled with ``y_label``. 
            This uncertain number is used internally but the label may appear in uncertainty budgets.

        """
        a, b = self._a_b
        df = a.df
        
        p = len(y_data)
        y = math.fsum( y_data ) / p
        
        y = ureal(
            y,
            u_y_data / math.sqrt( p ),
            df,
            label=y_label,
            independent=False
        )            

        append_real_ensemble(a,y)

        if abs(b) < 1E-15:
            # When b == 0, the best-fit line is horizontal 
            # so no use of new y data is made
            x = a
        else:
            x = (y - a)/b
            
        if x_label is not None:
            x = result( x, label=x_label )

        return x

    def y_from_x(self,x,s_y,s_label=None,y_label=None):
        """Predict the response to a stimulus

        :arg x: stimulus
        :arg s_y: response uncertainty
        :arg s_label: label for the random error attributed to response variability  
        :arg y_label: label for the uncertain-number response

        .. versionchanged:: 1.5.1       

        Estimates the response ``y`` to a stimulus ``x``.

        It is assumed that the standard deviation of variability in ``y`` values 
        is proportional to ``s_y``.
        
        .. note::
            When ``x`` is an uncertain number, the associated uncertainty is propagated into ``y``.
        
        .. note::
            When ``y_label`` is defined, the uncertain number returned is 
            declared an intermediate result (using :func:`~.result`)

        """
        a, b = self._a_b   
        df = a.df 
        
        noise = ureal(0,s_y,df,label=s_label)

        append_real_ensemble(a,noise)
                  
        if y_label is None:
            y = a + b*x + noise
        else:
            y = result( a + b*x + noise, label=y_label )
        
        return y
        
#-----------------------------------------------------------------------------------------
def line_fit(x,y,label=None):
    """Least-squares straight-line fit
     
    :arg x:     sequence of stimulus data (independent-variable)  
    :arg y:     sequence of response data (dependent-variable)  
    :arg label: label suffix for slope and intercept

    :rtype:     :class:`.LineFitOLS`

    Performs an ordinary least-squares regression of ``y`` to ``x``.
        
    **Example**::
    
        >>> x = [1,2,3,4,5,6,7,8,9]
        >>> y = [15.6,17.5,36.6,43.8,58.2,61.6,64.2,70.4,98.8]
        >>> result = type_a.line_fit(x,y)
        >>> a,b = result.a_b
        >>> a
        ureal(4.8138888888888...,4.8862063121833...,7)
        >>> b
        ureal(9.4083333333333...,0.8683016476563...,7)

        >>> y_p = a + b*5.5
        >>> dof(y_p)
        7.0
 
    .. versionadded:: 1.2    
 
    """
    N = len(x)
    df = N-2
    if df <= 0 or N != len(y):
        raise RuntimeError(
            f"Invalid sequences: len({x!r}), len({y!r})"
        )
    
    x = value_seq(x)
    y = value_seq(y)

    S_x = math.fsum( x )
    S_y = math.fsum( y )
        
    k = S_x / N
    t = [ (x_i - k) for x_i in x ]

    S_tt =  math.fsum( t_i*t_i for t_i in t )

    b_ =  math.fsum( t_i*y_i/S_tt for t_i,y_i in zip(t,y) )
    a_ = (S_y - b_*S_x)/N

    siga = math.sqrt( (1.0 + S_x*S_x/(N*S_tt))/N )
    sigb = math.sqrt( 1.0/S_tt )
    r_ab = -S_x/(N*S_tt*siga*sigb)
    
    # Sum of squared residuals needed to correctly calculate parameter uncertainties
    f = lambda x_i,y_i: (y_i - a_ - b_*x_i)**2 
    ssr =  math.fsum( f(x_i,y_i) for x_i,y_i in zip(x,y) )

    data_u = math.sqrt( ssr/df )
    siga *= data_u
    sigb *= data_u
            
    a = ureal(
        a_,
        siga,
        df=df,
        label=f'a_{label}' if label is not None else None,
        independent=False
    )
    b = ureal(
        b_,
        sigb,
        df=df,
        label=f'b_{label}' if label is not None else None,
        independent=False
    )
    
    real_ensemble( (a,b), df )
    a.set_correlation(r_ab,b)

    return LineFitOLS(a,b,ssr,N)

#-----------------------------------------------------------------------------------------
def _line_fit_wls(x,y,u_y):
    """Utility function
    
    All sequences contain pure numbers
    """
    N = len(x)

    v = [ u_y_i*u_y_i for u_y_i in u_y ]
    S =  math.fsum( 1.0/v_i for v_i in v)

    S_x =  math.fsum( x_i/v_i for x_i,v_i in zip(x,v) )
    S_y =  math.fsum( y_i/v_i for y_i,v_i in zip(y,v) )

    k = S_x / S
    t = [ (x_i - k)/u_y_i for x_i,u_y_i in zip(x,u_y) ]

    S_tt =  math.fsum( t_i*t_i for t_i in t )

    b_ =  math.fsum( t_i*y_i/u_y_i/S_tt for t_i,y_i,u_y_i in zip(t,y,u_y) )
    a_ = (S_y - b_*S_x)/S

    siga = math.sqrt( (1.0 + S_x*S_x/(S*S_tt))/S )
    sigb = math.sqrt( 1.0/S_tt )
    r_ab = -S_x/(S*S_tt*siga*sigb)
    
    f = lambda x_i,y_i,u_y_i: ((y_i - a_ - b_*x_i)/u_y_i)**2 
    ssr =  math.fsum( f(x_i,y_i,u_y_i) for x_i,y_i,u_y_i in zip(x,y,u_y) )

    return a_,b_,siga,sigb,r_ab,ssr,N

#-----------------------------------------------------------------------------------------
def line_fit_wls(x,y,u_y,dof=None,label=None):
    """Return a weighted least-squares straight-line fit
    
    :arg x:     sequence of stimulus data (independent-variable)  
    :arg y:     sequence of response data (dependent-variable)  
    :arg u_y:   sequence of uncertainties in the response data 
    :arg dof:   degrees of freedom
    :arg label: label suffix for slope and intercept

    :rtype:     :class:`.LineFitWLS`
    
    The variability in each observation is characterised by 
    values in ``u_y`` (i.e., infinite degrees of freedom).
    
    However, the optional argument ``dof`` can be used to attribute a 
    finite number of degrees of freedom.  

    **Example**::
    
        >>> x = [1,2,3,4,5,6]
        >>> y = [3.2, 4.3, 7.6, 8.6, 11.7, 12.8]
        >>> u_y = [0.5,0.5,0.5,1.0,1.0,1.0]
        
        >>> fit = type_a.line_fit_wls(x,y,u_y)
        >>> fit.a_b     
         InterceptSlope(a=ureal(0.8852320675105...,0.5297081435088...,inf),
         b=ureal(2.056962025316...,0.177892016741...,inf))

    .. versionchanged:: 1.4.1 ``dof`` keyword argument added
    .. versionadded:: 1.2
     
    """
    N = len(x)
    if N-2 <= 0 or N != len(y) or N != len(u_y):
        raise RuntimeError(
            f"Invalid sequences: len({x!r}), len({y!r}), len({u_y!r})"
        )
        
    x = value_seq(x)
    y = value_seq(y)

    a_,b_,siga,sigb,r_ab,ssr,N = _line_fit_wls(x,y,u_y)
    
    if dof is None:
        df = inf 
    else:
        if isinstance(dof,numbers.Number) and dof > 0:
            df = dof
        else:
            raise RuntimeError( 
                f"{dof!r} is an invalid degrees of freedom" 
            )
    
    a = ureal(
        a_,
        siga,
        df,
        label=f'a_{label}' if label is not None else None,
        independent=False
    )
    b = ureal(
        b_,
        sigb,
        df,
        label=f'b_{label}' if label is not None else None,
        independent=False
    )    

    real_ensemble( (a,b), df )
    a.set_correlation(r_ab,b)

    return LineFitWLS(a,b,ssr,N)

#-----------------------------------------------------------------------------------------
def line_fit_rwls(x,y,s_y,dof=None,label=None):
    """Return a relative weighted least-squares straight-line fit
    
    The sequence ``s_y`` contains scale factors for the ``y`` data.
    The standard deviation in the variability of each ``y`` value is 
    proportional to the corresponding ``s_y`` scale factor.
    The unknown common factor in the standard deviations is estimated from the residuals.
    
    :arg x:     sequence of stimulus data (independent-variable)  
    :arg y:     sequence of response data (dependent-variable)  
    :arg s_y:   sequence of scale factors for response data
    :arg dof:   degrees of freedom
    :arg label: label suffix for slope and intercept

    :rtype:     :class:`.LineFitRWLS`

    The variability in each observation is known 
    up to a common scale factor.     
    Residuals are used to estimate this common factor,
    which is then associated with N - 2 degrees of freedom. 
    
    The optional argument ``dof`` can be used to change the default 
    number of degrees of freedom. 
    
    Adjustment of degrees of freedom may be appropriate, because the
    degrees of freedom will tend to be high when the elements of ``s_y`` 
    are not all equal. 
    
    **Example**::

        >>> x = [1,2,3,4,5,6]
        >>> y = [3.014,5.225,7.004,9.061,11.201,12.762]
        >>> s_y = [0.2,0.2,0.2,0.4,0.4,0.4]
        >>> fit = type_a.line_fit_rwls(x,y,s_y)
        >>> a, b = fit.a_b
        >>>
        >>> print(fit)
        <BLANKLINE>
        Relative Weighted Least-Squares Results:
        <BLANKLINE>
          Intercept: 1.14(12)
          Slope: 1.973(41)
          Correlation: -0.87
          Sum of the squared residuals: 1.3395217958...
          Number of points: 6
        <BLANKLINE>
 
    .. versionchanged:: 1.4.1 ``dof`` keyword argument added
    .. versionadded:: 1.2
        
    """
    N = len(x)
    if dof is None:
        df = N-2 
    else:
        if isinstance(dof,numbers.Number) and dof > 0:
            df = dof
        else:
            raise RuntimeError( 
                f"{dof!r} is an invalid degrees of freedom" 
            )
    
    if N != len(y) or N != len(s_y):
        raise RuntimeError(
            f"Invalid sequences: len({x!r}), len({y!r}), len({s_y!r})"
        )
        
    x = value_seq(x)
    y = value_seq(y)
    
    a_,b_,siga,sigb,r_ab,ssr,N = _line_fit_wls(x,y,s_y)

    sigma_hat = math.sqrt(ssr/df)
    siga *= sigma_hat
    sigb *= sigma_hat
    
    a = ureal(
        a_,
        siga,
        df,
        label=f'a_{label}' if label is not None else None,
        independent=False
    )
    b = ureal(
        b_,
        sigb,
        df,
        label=f'b_{label}' if label is not None else None,
        independent=False
    )
    
    real_ensemble( (a,b), df )
    a.set_correlation(r_ab,b)

    return LineFitRWLS(a,b,ssr,N)
    
#--------------------------------------------------------------------
#
def line_fit_wtls(x,y,u_x,u_y,a0_b0=None,r_xy=None,dof=None,label=None):
    """Return a total least-squares straight-line fit 
    
    :arg x:     sequence of stimulus data (independent-variable)
    :arg y:     sequence of response data (dependent-variable) 
    :arg u_x:   sequence of uncertainties in stimulus data
    :arg u_y:   sequence of uncertainties in response data
    :arg a0_b0: initial estimates for intercept and slope
    :arg r_xy:  correlation coefficients between stimulus-response pairs
    :arg dof:   degrees of freedom
    :arg label: label suffix for intercept and slope

    :rtype:     :class:`.LineFitWTLS`

    The optional argument ``a_b`` provides initial estimates for fitting. 
    
    By default, the degrees of freedom are infinite, 
    because weighting is provided for the stimulus data
    and the response data, suggesting that the amounts of variability are known.  
    However, the optional argument ``dof`` can be used to adjust the number of 
    degrees of freedom attributed to regression results. 

    Based on paper by M Krystek and M Anton,
    *Meas. Sci. Technol.* **22** (2011) 035101 (9pp)
    
    **Example**::

        # Pearson-York test data see, e.g., 
        # Lybanon, M. in Am. J. Phys 52 (1) 1984 
        >>> x=[0.0,0.9,1.8,2.6,3.3,4.4,5.2,6.1,6.5,7.4]
        >>> wx=[1000.0,1000.0,500.0,800.0,200.0,80.0,60.0,20.0,1.8,1.0]

        >>> y=[5.9,5.4,4.4,4.6,3.5,3.7,2.8,2.8,2.4,1.5]
        >>> wy=[1.0,1.8,4.0,8.0,20.0,20.0,70.0,70.0,100.0,500.0]

        # standard uncertainties required for weighting
        >>> ux=[1./math.sqrt(wx_i) for wx_i in wx ]
        >>> uy=[1./math.sqrt(wy_i) for wy_i in wy ]

        >>> result = ta.line_fit_wtls(x,y,ux,uy)
        >>> intercept, slope = result.a_b
        >>> intercept
        ureal(5.47991018...,0.29193349...,inf)
        >>> slope
        ureal(-0.48053339...,0.057616740...,inf)

    .. versionchanged:: 1.4.1 ``dof`` keyword argument added
    .. versionadded:: 1.2    

    """
    N = len(x)
    if dof is None:
        df = inf 
    else:
        if isinstance(dof,numbers.Number) and dof > 0:
            df = dof
        else:
            raise RuntimeError( 
                f"{dof!r} is an invalid degrees of freedom" 
            )
    
    if N != len(y):
        raise RuntimeError(
            f"Invalid sequences: len({x!r}), len({y!r})"
        )
    if N != len(u_x) or N != len(u_y):
        raise RuntimeError(
            f"Invalid sequences: len({u_x!r}), len({u_y!r})"
        )

    independent = r_xy is None

    x_u = [ ureal( value(x_i),u_i,inf,None,independent=independent)
        for x_i, u_i in zip(x,u_x)
    ]
    y_u = [ ureal( value(y_i),u_i,inf,None,independent=independent)
        for y_i, u_i in zip(y,u_y)
    ]
    if not independent:
        for x_i,y_i,r_i in zip(x_u,y_u,r_xy):
            x_i.set_correlation(r_i,y_i)

    result = type_b.line_fit_wtls(x_u,y_u,a_b=a0_b0)

    a, b = result.a_b
    N = result.N
    ssr = result.ssr
    r_ab = a.get_correlation(b)
    
    a = ureal(
        a.x,
        a.u,
        df,
        label=f'a_{label}' if label is not None else None,
        independent=False
    )
    b = ureal(
        b.x,
        b.u,
        df,
        label=f'b_{label}' if label is not None else None,
        independent=False
    )

    real_ensemble( (a,b), df )
    a.set_correlation(r_ab,b)

    return LineFitWTLS(a,b,ssr,N)
    
#-----------------------------------------------------------------------------------------
def estimate_digitized(seq,delta,label=None,truncate=False):
    """
    Return an uncertain number for the mean of digitized data in ``seq``

    :arg seq: data
    :type seq: float, :class:`~lib.UncertainReal` or :class:`~lib.UncertainComplex`
    :arg float delta: digitization step size 
    :arg str label: label for the returned uncertain number 
    :arg bool truncate: ``True`` when data were truncated rather than rounded
    :rtype: :class:`~lib.UncertainReal` or :class:`~lib.UncertainComplex`

    A sequence of data rounded or truncated to a fixed precision  
    can conceal or obscure small amounts of variability.  
    
    This function evaluates the mean and the associated uncertainty
    while taking fixed precision effects into account.   
            
    See reference: R Willink, *Metrologia*, **44** (2007) 73-81

    **Examples**::
    
        # LSD = 0.0001, data varies between -0.0055 and -0.0057
        >>> seq = (-0.0056,-0.0055,-0.0056,-0.0056,-0.0056, 
        ...      -0.0057,-0.0057,-0.0056,-0.0056,-0.0057,-0.0057)
        >>> type_a.estimate_digitized(seq,0.0001)
        ureal(-0.005627272727272...,1.9497827808661...e-05,10)

        # LSD = 0.0001, data varies between -0.0056 and -0.0057
        >>> seq = (-0.0056,-0.0056,-0.0056,-0.0056,-0.0056,
        ... -0.0057,-0.0057,-0.0056,-0.0056,-0.0057,-0.0057)
        >>> type_a.estimate_digitized(seq,0.0001)
        ureal(-0.005636363636363...,1.52120004824377...e-05,10)

        # LSD = 0.0001, no spread in data values
        >>> seq = (-0.0056,-0.0056,-0.0056,-0.0056,-0.0056,
        ... -0.0056,-0.0056,-0.0056,-0.0056,-0.0056,-0.0056)
        >>> type_a.estimate_digitized(seq,0.0001)
        ureal(-0.0056,2.8867513459481...e-05,10)
        
        # LSD = 0.0001, no spread in data values, fewer points
        >>> seq = (-0.0056,-0.0056,-0.0056)
        >>> type_a.estimate_digitized(seq,0.0001)
        ureal(-0.0056,3.2914029430219...e-05,2)
        
    """
    N = len(seq)
    if N < 2:
        raise RuntimeError(
            "digitized data sequence must have more than one element"
        )

    seq = value_seq(seq)
    
    x_max = max(seq)
    x_min = min(seq)
    
    mu = mean(seq)
        
    if x_max == x_min:
        # No scatter in the data
        if N == 2:
            root_c_12 = math.sqrt(6.4/12.0)
        elif N == 3:
            root_c_12 = math.sqrt(1.3/12.0)
        elif N >= 4:
            root_c_12 = math.sqrt(1.0/12.0)
        else:
            assert False,"should not occur"
            
        u = root_c_12*delta
    else:
        accum = lambda psum,x: psum + (x-mu)**2
        var = reduce(accum, seq, 0.0) / (N - 1)

        if abs(x_max - x_min - delta) < 10*sys.float_info.epsilon:
            # Scatter is LSD only
            x_mid = (x_max + x_min)/2.0
            u = math.sqrt(
                max(var/N,(x_mid - mu)**2/3.0)
            )
        else:
            u = math.sqrt(var/N)

    if truncate:
        mu += delta/2.0
        
    return ureal(mu,u,N-1,label,independent=True)
    
#-----------------------------------------------------------------------------------------
def estimate(seq,label=None):
    """Return an uncertain number for the mean of ``seq``

    :arg seq: a sequence of data
    :arg str label: a label for the returned uncertain number
    
    :rtype:   :class:`~lib.UncertainReal` or :class:`~lib.UncertainComplex`
                
    The elements of ``seq`` may be real numbers, complex numbers. 
    If uncertain real or uncertain complex numbers are supplied in ``seq``
    only the values will be used.
    
    The function returns an :class:`~lib.UncertainReal` when 
    the mean of the data is real, and an :class:`~lib.UncertainComplex` 
    when the mean of the data is complex.

    **Examples**::

        >>> data = range(15)
        >>> type_a.estimate(data)
        ureal(7.0,1.1547005383792515,14)
        
        >>> data = [(0.91518731126816899+1.5213442955575518j),
        ... (0.96572684493613492-0.18547192979059401j),
        ... (0.23216598132006649+1.6951311687588568j),
        ... (2.1642786101267397+2.2024333895672563j),
        ... (1.1812532664590505+0.59062101107787357j),
        ... (1.2259264339405165+1.1499373179910186j),
        ... (-0.99422341300318684+1.7359338393131392j),
        ... (1.2122867690240853+0.32535154897909946j),
        ... (2.0122536479379196-0.23283009302603963j),
        ... (1.6770229536619197+0.77195994890476838j)]

        >>> type_a.estimate(data)
        ucomplex((1.059187840567141+0.9574410497332932j), u=[0.28881665310241805,0.2655555630050262], r=-0.3137404512459525, df=9)

    """
    df = len(seq)-1
    if 0 >= df:
        raise RuntimeError(
            f"require: 0 >= len({seq!r})"
        )
        
    df = len(seq)-1
    
    seq = value_seq(seq)
    
    mu = mean(seq)
    
    if isinstance(mu,complex):
        u,r = standard_uncertainty(seq,mu)
        return ucomplex(
            mu,u[0],u[1],r,df,
            label,
            independent = (r == 0.0)
        )
       
    else:
        u = standard_uncertainty(seq,mu)
        return ureal(
            mu,u,df,label,independent=True
        )

#-----------------------------------------------------------------------------------------
def mean(seq,*args,**kwargs):
    """Return the arithmetic mean of data in ``seq``

    :arg seq: a sequence, :class:`~numpy.ndarray`, or iterable, of numbers or uncertain numbers
    :arg args: optional arguments when ``seq`` is an :class:`~numpy.ndarray`
    :arg kwargs: optional keyword arguments when ``seq`` is an :class:`~numpy.ndarray`
    
    If ``seq`` contains real or uncertain real numbers, a real number is returned.

    If ``seq`` contains complex or uncertain complex
    numbers, a complex number is returned.
    
    **Example**::

        >>> data = range(15)
        >>> type_a.mean(data)
        7.0
            
    .. note::
        When ``seq`` is an empty :class:`~numpy.ndarray` or 
        a :class:`~numpy.ndarray` containing any ``NaN`` elements
        ``NaN`` is returned. 
        
        In other cases, a :class:`ZeroDivisionError` is raised when there are no elements in ``seq``.

    """
    return value( type_b.mean(seq,*args,**kwargs) )
    
#-----------------------------------------------------------------------------------------
def standard_deviation(seq,mu=None):
    """Return the sample standard deviation of data in ``seq``
    
    :arg seq: sequence of data
    :arg mu: the arithmetic mean of ``seq``

    If ``mu`` is ``None`` the mean will be evaluated by :func:`~type_a.mean`.

    If ``seq`` contains real or uncertain real numbers, 
    the sample standard deviation is returned.
    
    If ``seq`` contains complex or uncertain complex
    numbers, the standard deviation in the real and
    imaginary components is evaluated, as well as
    the correlation coefficient between the components.
    The results are returned in a pair of objects: a
    :obj:`~named_tuples.StandardDeviation` namedtuple 
    and a correlation coefficient. 

    If ``seq`` contains uncertain numbers, only the values are used. 
    
    **Examples**::

        >>> data = range(15)
        >>> type_a.standard_deviation(data)
        4.47213595499958

        >>> data = [(0.91518731126816899+1.5213442955575518j),
        ... (0.96572684493613492-0.18547192979059401j),
        ... (0.23216598132006649+1.6951311687588568j),
        ... (2.1642786101267397+2.2024333895672563j),
        ... (1.1812532664590505+0.59062101107787357j),
        ... (1.2259264339405165+1.1499373179910186j),
        ... (-0.99422341300318684+1.7359338393131392j),
        ... (1.2122867690240853+0.32535154897909946j),
        ... (2.0122536479379196-0.23283009302603963j),
        ... (1.6770229536619197+0.77195994890476838j)]
        >>> sd,r = type_a.standard_deviation(data)
        >>> sd
        StandardDeviation(real=0.913318449990377, imag=0.8397604244242309)
        >>> r
        -0.31374045124595246
        
    """
    N = len(seq)
    if N == 0:
        raise RuntimeError(
            f"empty sequence: {seq!r}"
        )
    
    if mu is None:
        mu = mean(seq)

    # `type_a.mean` returns either a real or complex
    if isinstance(mu,numbers.Real):
        accum = lambda psum,x: psum + (value(x)-mu)**2
        variance = reduce(accum, seq, 0.0) / (N - 1)
        
        return math.sqrt( variance )
        
    elif isinstance(mu,numbers.Complex):
        cv_11,cv_12,cv_12,cv_22 = variance_covariance_complex(seq,mu)

        sd_re = math.sqrt(cv_11)
        sd_im = math.sqrt(cv_22)

        den = sd_re * sd_im
        
        if den == 0.0: 
            if cv_12 != 0.0 :
                raise RuntimeError(
                    "numerical instability in covariance calculation"
                )
            else:
                r = 0.0
        else:
            r = cv_12 / den
            
        return StandardDeviation(sd_re,sd_im), r
        
    else:
        raise RuntimeError(
            f"unexpected type for mean value: {mu!r}"
        )

#-----------------------------------------------------------------------------------------
def standard_uncertainty(seq,mu=None):
    """Return the standard uncertainty associated with the sample mean

    :arg seq: sequence of data
    :arg mu: the arithmetic mean of ``seq``
    
    :rtype: float or :obj:`~named_tuples.StandardUncertainty`
    
    If ``mu`` is ``None`` the mean will be evaluated by :func:`~type_a.mean`.

    If ``seq`` contains real or uncertain real numbers,
    the standard uncertainty of the sample mean 
    is returned.

    If ``seq`` contains complex or uncertain complex
    numbers, the standard uncertainties of the real and
    imaginary components are evaluated, as well as the
    sample correlation coefficient are returned in a
    :obj:`~named_tuples.StandardUncertainty` namedtuple

    If ``seq`` contains uncertain numbers, only the values are used. 

    **Example**::

        >>> data = range(15)
        >>> type_a.standard_uncertainty(data)
        1.1547005383792515

        >>> data = [(0.91518731126816899+1.5213442955575518j),
        ... (0.96572684493613492-0.18547192979059401j),
        ... (0.23216598132006649+1.6951311687588568j),
        ... (2.1642786101267397+2.2024333895672563j),
        ... (1.1812532664590505+0.59062101107787357j),
        ... (1.2259264339405165+1.1499373179910186j),
        ... (-0.99422341300318684+1.7359338393131392j),
        ... (1.2122867690240853+0.32535154897909946j),
        ... (2.0122536479379196-0.23283009302603963j),
        ... (1.6770229536619197+0.77195994890476838j)]
        >>> u,r = type_a.standard_uncertainty(data)
        >>> u
        StandardUncertainty(real=0.28881665310241805, imag=0.2655555630050262)
        >>> u.real
        0.28881665310241805
        >>> r
        -0.31374045124595246

    """
    N = len(seq)
    if N == 0:
        raise RuntimeError(
            f"empty sequence: {seq!r}"
        )

    ROOT_N = math.sqrt(N)
    
    if mu is None:
        mu = mean(seq)

    if isinstance(mu,numbers.Real):
        sd = standard_deviation(seq,mu)
        return sd / ROOT_N  
        
    elif isinstance(mu,numbers.Complex):
        sd,r = standard_deviation(seq,mu)
        return StandardUncertainty(sd.real/ROOT_N,sd.imag/ROOT_N),r
        
    else:
        assert False, f"unexpected, mu={mu!r}"

#-----------------------------------------------------------------------------------------
def variance_covariance_complex(seq,mu=None):
    """Return the sample variance-covariance matrix

    :arg seq: sequence of data   
    :arg mu: the arithmetic mean of ``seq``

    :returns: a 4-element sequence

    If ``mu`` is ``None`` the mean will be evaluated by :func:`~type_a.mean`.

    ``seq`` may contain numbers or uncertain numbers.
    Only the values of uncertain numbers are used in calculations. 
    
    Variance-covariance matrix elements are returned  
    in a :obj:`~named_tuples.VarianceCovariance` namedtuple; 
    they can be accessed using the 
    attributes ``.rr``, ``.ri``, ``,ir`` and ``.ii``.
        
    **Example**::
    
        >>> data = [(0.91518731126816899+1.5213442955575518j),
        ... (0.96572684493613492-0.18547192979059401j),
        ... (0.23216598132006649+1.6951311687588568j),
        ... (2.1642786101267397+2.2024333895672563j),
        ... (1.1812532664590505+0.59062101107787357j),
        ... (1.2259264339405165+1.1499373179910186j),
        ... (-0.99422341300318684+1.7359338393131392j),
        ... (1.2122867690240853+0.32535154897909946j),
        ... (2.0122536479379196-0.23283009302603963j),
        ... (1.6770229536619197+0.77195994890476838j)]
        >>> type_a.variance_covariance_complex(data)
        VarianceCovariance(rr=0.8341505910928249, ri=-0.24062910264062262, ir=-0.24062910264062262, ii=0.7051975704291644)

        >>> v = type_a.variance_covariance_complex(data)
        >>> v[0]
        0.8341505910928249
        >>> v.rr
        0.8341505910928249
        >>> v.ii
        0.7051975704291644

    """
    df = len(seq)-1
    if 0 >= df:
        raise RuntimeError(
            f"require: 0 >= len({seq!r})"
        )
    
    zseq = value_seq(seq)
    
    if mu is None:
        mu = mean(zseq)         
        
    mu = complex( mu )
           
    accum_vr = lambda psum,z: psum + (z.real - mu.real)**2
    accum_vi = lambda psum,z: psum + (z.imag - mu.imag)**2
    accum_cv = lambda psum,z: psum + (z.imag - mu.imag)*(z.real - mu.real)
    
    cv_11 = reduce(accum_vr,zseq,0.0) / df 
    cv_22 = reduce(accum_vi,zseq,0.0) / df
    cv_12 = reduce(accum_cv,zseq,0.0) / df

    return VarianceCovariance(cv_11,cv_12,cv_12,cv_22)

#-----------------------------------------------------------------------------------------
def multi_estimate_real(seq_of_seq,labels=None):
    """Return a sequence of uncertain real numbers 

    :arg seq_of_seq: a sequence of data sequences  
    :arg labels: a sequence of labels 
    
    :rtype: seq of :class:`~lib.UncertainReal`

    Sequences in ``seq_of_seq`` must all be the same length.
    Each sequence contains a sample of data. 
    An uncertain number will be created from sample statistics for each sequence. 
    The covariance between the sample means is evaluated.
    
    A sequence of elementary uncertain numbers is returned. These 
    are considered to be 'related', allowing a degrees-of-freedom calculations 
    to be performed on derived quantities. 

    .. note::
        The term 'related' here means the data are considered samples
        from a multivariate distribution with a certain covariance structure.    
        This assumption, and the fact that the sample sizes are equal,
        enables downstream effective degrees of freedom calculation even 
        when sample means are correlated.
        
    **Example**::
    
        # From Appendix H2 in the GUM
        
        >>> V = [5.007,4.994,5.005,4.990,4.999]
        >>> I = [19.663E-3,19.639E-3,19.640E-3,19.685E-3,19.678E-3]
        >>> phi = [1.0456,1.0438,1.0468,1.0428,1.0433]
        >>> v,i,p = type_a.multi_estimate_real((V,I,phi),labels=('V','I','phi'))
        >>> v
        ureal(4.999...,0.0032093613071761...,4, label='V')
        >>> i
        ureal(0.019661,9.471008394041335...e-06,4, label='I')
        >>> p
        ureal(1.04446...,0.0007520638270785...,4, label='phi')
        
        >>> r = v/i*cos(p)
        >>> r
        ureal(127.732169928102...,0.071071407396995...,4.0)
        
    """
    M = len(seq_of_seq)
    N = len(seq_of_seq[0])
    
    if labels is not None and len(labels) != M:
        raise RuntimeError(
            f"Incorrect number of labels: '{labels!r}'" 
        ) 
        
    # Calculate the deviations from the mean for each sequence
    means = [ ]
    dev = []
    for i,seq_i in enumerate(seq_of_seq):
        if len(seq_i) != N:
            raise RuntimeError( f"{i:d}th sequence length inconsistent" )

        mu_i =  value( sum(seq_i) / N )
        means.append( mu_i )
        dev.append( tuple( value(x_j)-mu_i for x_j in seq_i ) )

    # calculate the covariance matrix
    N_N_1 = N*(N-1)
    u = []
    cv = [] # M elements of len M-1, M-2, ...
    for i,seq_i in enumerate(dev):
        u_i = math.sqrt(
            math.fsum(d_i**2 for d_i in seq_i)/N_N_1
        )
        u.append(u_i)
        cv.append([])
        for seq_j in dev[i+1:]:
            cv[i].append(
                math.fsum(
                    d_i*d_j
                        for d_i,d_j in zip(seq_i,seq_j)
                )/N_N_1
            )

    # Create a list of elementary uncertain numbers
    # to return a list of standard uncertainties
    # to normalise the CV matrix.
    df = N-1
    rtn = []
    for i in range(M):
        mu_i = means[i]
        u_i = u[i]
        l_i = labels[i] if labels is not None else ""
        rtn.append( ureal(mu_i,u_i,df,l_i,independent=False) )

    # Create the list of ensemble id's,
    # assign it to the register in the context,
    # set the correlation between nodes
    real_ensemble( rtn, df )
    
    for i in range(M):
        u_i = u[i]
        un_i = rtn[i]
        
        for j in range(M-1-i):
            cv_ij = cv[i][j]
            if cv_ij != 0.0:
                r =  cv_ij / (u_i*u[i+j+1])
                un_j = rtn[i+j+1]
                set_correlation_real(un_i,un_j,r)

    return rtn

#-----------------------------------------------------------------------------------------
def multi_estimate_complex(seq_of_seq,labels=None):
    """
    Return a sequence of uncertain complex numbers

    :arg seq_of_seq: a sequence of data sequences 
    :arg labels: a sequence of labels
    
    :rtype: a sequence of :class:`~lib.UncertainComplex`
        
    Sequences in ``seq_of_seq`` must all be the same length.
    Each sequence contains a sample of data. 
    An uncertain number is created using the sample statistics for each sequence. 
    The covariance between the sample means is evaluated.
    
    A sequence of elementary uncertain complex numbers is returned. 
    These are considered to be ‘related’, allowing a degrees-of-freedom 
    calculations to be performed on derived quantities.

    .. note::
        The term 'related' here means the data are considered samples
        from a multivariate distribution with a certain covariance structure.    
        This assumption, and the fact that the sample sizes are equal,
        enables downstream effective degrees of freedom calculation even 
        when sample means are correlated.

    **Example**::
    
        # From Appendix H2 in the GUM
        
        >>> I = [ complex(x) for x in (19.663E-3,19.639E-3,19.640E-3,19.685E-3,19.678E-3) ]
        >>> V = [ complex(x) for x in (5.007,4.994,5.005,4.990,4.999)]
        >>> P = [ complex(0,p) for p in (1.0456,1.0438,1.0468,1.0428,1.0433) ]

        >>> v,i,p = type_a.multi_estimate_complex( (V,I,P) )

        >>> get_correlation(v.real,i.real)
        -0.355311219817512

        >>> z = v/i*exp(p)
        >>> z.real
        ureal(127.732169928102...,0.071071407396995...,4.0)
        >>> get_correlation(z.real,z.imag)
        -0.588429784423515...
        
    """
    M = len(seq_of_seq)
    N = len(seq_of_seq[0])
    
    if labels is not None and len(labels) != M:
        raise RuntimeError( 
            f"Incorrect number of labels: '{labels!r}'" 
        ) 

    # 1. Create a 2M sequence of sequences of real values
    x = []
    for i in range(M):
        x.append( [ value(z_i.real) for z_i in seq_of_seq[i] ] )
        x.append( [ value(z_i.imag) for z_i in seq_of_seq[i] ] )
        if len(x[-1]) != N:
            raise RuntimeError(
                f"{i:d}th sequence length is incorrect"
            )

    TWOM = 2*M
    N_1 = N-1
    N_N_1 = N*N_1

    # 2. Evaluate the means and uncertainties (keep the deviation sequences)
    x_mean = [ value( math.fsum(seq_i) / N ) for seq_i in x ]
    x_u = []
    for i in range(TWOM):
        mu_i = x_mean[i]
        x[i] = [ mu_i - x_ij for x_ij in x[i] ]
        x_u.append(
            math.sqrt(
                math.fsum( x_ij**2 for x_ij in x[i] )/N_N_1
            )
        )
    # 3. Define uncertain M complex numbers
    x_influences = []
    rtn = []
    for i in range(M):
        j = 2*i
        uc = ucomplex(
            complex(x_mean[j],x_mean[j+1]),
            x_u[j],x_u[j+1],0.0,
            N_1,
            labels[i] if labels is not None else None,
            independent=False
        )
        rtn.append( uc )
        x_influences.extend( (uc.real,uc.imag) )
        

    # 4. Calculate covariances and set correlation coefficients
    for i in range(TWOM-1):
        x_i = x[i]
        un_i = x_influences[i]
        for j in range(i+1,TWOM):
            x_j = x[j]
            cv = math.fsum( 
                d_i*d_j for d_i,d_j in zip(x_i,x_j)
            )/N_N_1
            if cv != 0.0:
                r = cv/(x_u[i]*x_u[j]) 
                set_correlation_real(un_i,x_influences[j],r)

    complex_ensemble( rtn, N_1 )
    
    return rtn
        
#--------------------------------------------------------------------
def merge(a,b,TOL=1E-13):
    """Combine two uncertain numbers with the same value

    :arg a: an uncertain real or uncertain complex number
    :arg b: an uncertain real or uncertain complex number
    :arg TOL: float

    :returns:   an uncertain number having the value of ``a`` and the 
                combined uncertainty components of ``a`` and ``b``

    Use this function to combine results from
    type-A and type-B uncertainty analyses 
    performed on a common sequence of data.

    The absolute difference between the values of ``a`` and ``b`` 
    must be less than ``TOL`` and the components of uncertainty 
    associated with ``a`` and ``b`` must be distinct, otherwise
    a :class:`RuntimeError` is raised.

    .. note::

        Some judgement is required as to
        when it is appropriate to use :func:`merge`. 

        There is a risk of 'double-counting'
        uncertainty components if type-B components
        are also contributing to the variability
        observed in the data, and therefore
        assessed in a type-A analysis.

    .. versionchanged:: 1.3.3
        Added the `TOL` keyword argument.

    **Example**::

        # From Appendix H3 in the GUM
        
        # Thermometer readings (degrees C)
        t = (21.521,22.012,22.512,23.003,23.507,
            23.999,24.513,25.002,25.503,26.010,26.511)

        # Observed differences with calibration standard (degrees C)
        b = (-0.171,-0.169,-0.166,-0.159,-0.164,
            -0.165,-0.156,-0.157,-0.159,-0.161,-0.160)

        # Arbitrary offset temperature (degrees C)
        t_0 = 20.0
        
        # Calculate the temperature relative to t_0
        t_rel = [ t_k - t_0 for t_k in t ]

        # A common systematic error in all differences
        e_sys = ureal(0,0.01)
        
        b_type_b = [ b_k + e_sys for b_k in b ]

        # Type-A least-squares regression
        y_1_a, y_2_a = type_a.line_fit(t_rel,b_type_b).a_b

        # Type-B least-squares regression
        y_1_b, y_2_b = type_b.line_fit(t_rel,b_type_b)

        # `y_1` and `y_2` have uncertainty components  
        # related to the type-A analysis as well as the 
        # type-B systematic error
        y_1 = type_a.merge(y_1_a,y_1_b)
        y_2 = type_a.merge(y_2_a,y_2_b)

    """
    if abs( value(a) - value(b) ) > TOL:
        raise RuntimeError(
            f"|a - b| = {abs(value(a) - value(b))} > {TOL}: {a!r} != {b!r}"
        )
    else:
        return a + (b - value(b))
    
#============================================================================    
if __name__ == "__main__":
    import doctest
    from GTC import *    
    doctest.testmod( optionflags=doctest.NORMALIZE_WHITESPACE )

    
<|MERGE_RESOLUTION|>--- conflicted
+++ resolved
@@ -1,1601 +1,1596 @@
-"""
-Sample estimates
-----------------
-    *   :func:`estimate` returns an uncertain number for the mean of a sample of real- or complex-valued data.
-    *   :func:`multi_estimate_real` returns a sequence of related 
-        uncertain numbers for the multivariate sample means of real-valued data. 
-    *   :func:`multi_estimate_complex` returns a sequence of related uncertain complex
-        numbers for the multivariate sample means for complex-valued data. 
-    *   :func:`estimate_digitized` returns an uncertain number for the sample mean 
-        of real-valued data quantised by rounding or truncation.
-    *   :func:`mean` evaluates the sample mean (real- or complex-valued).
-    *   :func:`standard_uncertainty` evaluates the standard 
-        uncertainty associated with the mean of a sample of real- or complex-valued data.
-    *   :func:`standard_deviation` evaluates the standard 
-        deviation of data (real-valued or complex-valued).
-    *   :func:`variance_covariance_complex` evaluates the variances
-        and covariance associated with the sample mean of complex-valued data.
-    
-Least squares regression
-------------------------
-    *   :func:`line_fit` performs an ordinary least-squares straight 
-        line fit to a sample of data.  
-    *   :func:`line_fit_rwls` performs a weighted least-squares  
-        straight-line fit to a sample of data. The weights
-        are only assumed normalise the relative variability of observations.
-    *   :func:`line_fit_wls` performs a weighted least-squares straight-line 
-        fit to a sample of data. The weights are assumed to be exact.
-    *   :func:`line_fit_wtls` performs a weighted total least-squares straight-line
-        fit to a sample of data.   
-
-    Fitting results are returned in objects related to the type of regression: 
-    :class:`LineFitOLS`, :class:`LineFitRWLS`,
-    :class:`LineFitWLS`, and :class:`LineFitWTLS`.
-    
-    These objects have attributes to access the results and define a few methods 
-    that use regression results. 
-    
-Merging uncertain components
-----------------------------
-    *   :func:`merge` combines the uncertain-number results from a type-A and type-B 
-        analysis of the same data. 
- 
-.. note::
-
-    Most functions in :mod:`type_a` treat data as pure numbers. 
-    Sequences of uncertain numbers can be passed to these 
-    functions, but only the uncertain-number values are used.
-    
-    Some functions in the :mod:`type_b` module have the same names as those in :mod:`type_a`. 
-    These functions take uncertain-number arguments and propagate uncertainty through 
-    the same regression formulae. So, the values obtained will be the same 
-    as when using a :mod:`type_a` function with the same name.
-    However, the uncertainties will be different and have a different interpretation.
-
-    :func:`merge` is provided to allow the results of type-A 
-    and type-B analyses to be combined when it is appropriate. 
-    
-
-Module contents
----------------
-
-"""
-import sys
-import math
-import numbers
-from functools import reduce
-
-from GTC import (
-    inf,
-    type_b,
-)
-from GTC.lib import (
-    UncertainReal, 
-    UncertainComplex,
-    set_correlation_real,
-    real_ensemble,
-    complex_ensemble,
-    append_real_ensemble,
-    value,
-    value_seq
-)
-from GTC.type_b import (
-    LineFit,
-    LineFitWTLS,
-)
-from GTC.named_tuples import (
-    VarianceCovariance,
-    StandardUncertainty,
-    StandardDeviation,
-)
-
-ureal = UncertainReal._elementary
-ucomplex = UncertainComplex._elementary
-result = lambda un,label: un._intermediate(label)
-
-EPSILON = sys.float_info.epsilon 
-HALF_PI = math.pi/2.0
-
-__all__ = (
-    'LineFitOLS','LineFitRWLS','LineFitWLS','LineFitWTLS',
-    'estimate',
-    'estimate_digitized',
-    'line_fit', 'line_fit_wls', 'line_fit_rwls', 'line_fit_wtls',
-    'mean',
-    'merge',
-    'multi_estimate_real',
-    'multi_estimate_complex',
-    'standard_deviation',
-    'standard_uncertainty',
-    'variance_covariance_complex',
-)
-
-#-----------------------------------------------------------------------------------------
-#
-class LineFitOLS(LineFit):
-    
-    """
-    Holds the results of an ordinary least-squares regression to a line.
-    
-    .. versionadded:: 1.2
-    """
-    
-    def __init__(self,a,b,ssr,N):
-        LineFit.__init__(self,a,b,ssr,N)
-
-    def __str__(self):
-        header = '''
-Ordinary Least-Squares Results:
-'''
-        return header + LineFit.__str__(self)
-
-    def x_from_y(self,yseq,x_label=None,y_label=None):
-        """Predict a stimulus value from the sequence of response values in ``yseq``
-
-        :arg yseq: a sequence of response values 
-        :arg x_label: a label for the uncertain-number stimulus 
-        :arg y_label: a label for the mean response value.
-
-        The predicted value is evaluated using the slope and intercept
-        to transform the mean response value.
-        
-        The uncertainty in the predicted value is evaluated using the 
-        sum of squared residuals (ssr). 
-        The number of degrees of freedom associated with uncertainty in
-        the predicted value is based on the regression sample size.
-        
-        .. note::
-            The result is declared using :func:`~.result` if ``x_label`` is defined. 
-
-        .. note::
-            An uncertain number representing the mean of observations is labelled with ``y_label``. 
-            This uncertain number is only used internally but the label may appear in uncertainty budgets.
-
-        **Example** ::
-        
-            >>> x_data = [0.1, 0.1, 0.1, 0.3, 0.3, 0.3, 0.5, 0.5, 0.5,
-            ...                 0.7, 0.7, 0.7, 0.9, 0.9, 0.9]
-            >>> y_data = [0.028, 0.029, 0.029, 0.084, 0.083, 0.081, 0.135, 0.131,
-            ...                 0.133, 0.180, 0.181, 0.183, 0.215, 0.230, 0.216]
-
-            >>> fit = type_a.line_fit(x_data,y_data,label="ols")
-            
-            >>> x = fit.x_from_y( [0.0712, 0.0716], y_label="av_obs",x_label="x")            
-            >>> print(f"{x.label}: {x}")
-            x:  0.260(18)
-            
-            >>> for cpt in rp.budget(x):
-            ...     print(f"{cpt.label}: {cpt.u}")
-            ...
-            av_obs: 0.016095175127594584
-            a_ols: 0.01193650134308067
-            b_ols: 0.005405932013155317
-
-        """
-        a, b = self._a_b
-        df = a.df
-
-        p = len(yseq)
-        y = math.fsum( yseq ) / p
-        
-        y = ureal(
-            y,
-            math.sqrt( self._ssr/df/p ),
-            df,
-            label=y_label,
-            independent=False
-        )  
-
-        append_real_ensemble(a,y)
-        
-        if abs(b) < 1E-15:
-            # When b == 0, the best-fit line is horizontal 
-            # so no use of new y data is made
-            x = a
-        else:
-            x = (y - a)/b
-            
-        if x_label is not None:
-            x = result( x, label=x_label )
-
-        return x
-        
-    def y_from_x(self,x,s_label=None,y_label=None):
-        """Predict the response to a stimulus 
-
-        :arg x: stimulus value 
-        :arg s_label: a label for the random error attributed to the response estimate 
-        :arg y_label: a label for the uncertain-number response
-        
-        .. versionchanged:: 1.5.1       
-            ``x`` must be a pure number
-            
-        The predicted value is evaluated using the slope and intercept 
-        to transform the stimulus ``x``.
-        
-        The uncertainty in the predicted value is is evaluated using 
-        the sum of squared residuals (ssr).
-        The number of degrees of freedom associated with uncertainty in
-        the predicted value is based on the regression sample size.
-
-        An uncertain number representing the error due to variability in responses is created.         
-        The standard uncertainty for this uncertain number
-        is calculated using the sum of squared residuals. 
- 
-        .. note::
-            The stimulus is considered a pure number.
-            If an uncertain real number is supplied, its uncertainty is ignored.
-        
-        .. note::
-            The result is declared using :func:`~.result` if ``y_label`` is defined.
- 
-        .. note::
-            The uncertain number representing the error due to variability in responses is labelled with ``s_label``. 
-            This uncertain number is used internally but the label may appear in uncertainty budgets.
-
-            
-        **Example** ::
-        
-            >>> x_data = [0.1, 0.1, 0.1, 0.3, 0.3, 0.3, 0.5, 0.5, 0.5,
-            ...                 0.7, 0.7, 0.7, 0.9, 0.9, 0.9]
-            >>> y_data = [0.028, 0.029, 0.029, 0.084, 0.083, 0.081, 0.135, 0.131,
-            ...                 0.133, 0.180, 0.181, 0.183, 0.215, 0.230, 0.216]
-
-            >>> fit = type_a.line_fit(x_data,y_data,label="ols")
-            
-            >>> x = ureal(0.26,0.10,label="x")
-            >>> y = fit.y_from_x( 0.26, s_label="E_rnd",y_label="y")            
-            >>> print(f"{y.label}: {y}")
-            y:  0.0714(58)
-            
-            >>> for cpt in rp.budget(y):
-            ...     print(f"{cpt.label}: {cpt.u}")
-            ...
-            E_rnd: 0.005485645603965661
-            a_ols: 0.0028766968236824406
-            b_ols: 0.0013019984639007856
-
-        """
-        a, b = self._a_b   
-        df = a.df 
-        
-        u = math.sqrt( self._ssr/df )
-        
-        E_rnd = ureal(
-            0,u,df,label=s_label,independent=False
-        )
-        
-        append_real_ensemble(a,E_rnd)
-                  
-        if y_label is None:
-            y = a + b*value(x) + E_rnd
-        else:
-            y = result( a + b*value(x) + E_rnd, label=y_label )
-        
-        return y
-
-#-----------------------------------------------------------------------------------------
-#
-class LineFitRWLS(LineFit):
-    
-    """
-    Holds the results of a relative weighted least-squares regression.
-    
-    .. versionadded:: 1.2
-    """
-    
-    def __init__(self,a,b,ssr,N):
-        LineFit.__init__(self,a,b,ssr,N)
-
-    def __str__(self):
-        header = '''
-Relative Weighted Least-Squares Results:
-'''
-        return header + LineFit.__str__(self)
-
-    def x_from_y(self,yseq,s_y,x_label=None,y_label=None):
-        """Predict a stimulus from the sequence of responses in ``yseq``
-
-        :arg yseq: a sequence of response values
-        :arg s_y: a scale factor for the variability of response values
-        :arg x_label: a label for the uncertain-number stimulus estimate
-        :arg y_label: a label for the mean response value
-
-        .. note::
-            The result is declared using :func:`~.result` if ``x_label`` is defined.
-
-        .. note::
-            An uncertain number representing the mean response is labelled with ``y_label``. 
-            This uncertain number is used internally but the label may appear in uncertainty budgets.
-
-        """
-        a, b = self._a_b
-        df = a.df 
-        
-        p = len(yseq)
-        y = math.fsum( yseq ) / p
-        
-        y = ureal(
-            y,
-            s_y * math.sqrt( self._ssr/df/p ),
-            df,
-            label=y_label,
-            independent=False
-        )            
-
-        append_real_ensemble(a,y)
-
-        if abs(b) < 1E-15:
-            # When b == 0, the best-fit line is horizontal 
-            # so no use of new y data is made
-            x = a
-        else:
-            x = (y - a)/b
-            
-        if x_label is not None:
-            x = result( x, label=x_label )
-
-        return x
-        
-
-    def y_from_x(self,x,s_y,s_label=None,y_label=None):
-        """Predict the response to a stimulus
-
-        :arg x: stimulus value
-        :arg s_y: scale factor for variability in the response values
-        :arg s_label: label for the random error attributed to the response estimate 
-        :arg y_label: label for the uncertain-number response
-
-        .. versionchanged:: 1.5.1                  
-
-        Returns the response ``y`` predicted for a stimulus ``x``.
-
-        It is assumed that the standard deviation of variability in ``y`` values is 
-        proportional to ``s_y``.  
-        
-<<<<<<< HEAD
-        If an uncertain real number is used for ``x``, 
-        the uncertainty associated with ``x`` will be propagated into ``y``.
-=======
-        .. note::
-            When ``x`` is an uncertain number, the associated uncertainty 
-            is propagated into the response.
->>>>>>> d4747953
-        
-        .. note::
-            When ``y_label`` is defined, the uncertain number returned will be 
-            declared an intermediate result (using :func:`~.result`)
-
-        .. note::
-            The variability of observations determined during regression is represented by an uncertain number
-            labelled with ``s_label``. This uncertain number is used internally 
-            but the label may appear in uncertainty budgets.
-
-        """
-        a, b = self._a_b   
-        df = a.df 
-        
-        u = math.sqrt( s_y*self._ssr/df )
-        
-        noise = ureal(0,u,df,label=s_label)
-
-        append_real_ensemble(a,noise)
-                  
-        if y_label is None:
-            y = a + b*x + noise
-        else:
-            y = result( a + b*x + noise, label=y_label )
-        
-        return y
-        
-#-----------------------------------------------------------------------------------------
-#
-class LineFitWLS(LineFit):
-    
-    """
-    Holds the results of a weighted least-squares regression.
-    
-    Weight factors are assumed to characterise observation variability.
-    
-    .. versionadded:: 1.2
-    """
-    
-    def __init__(self,a,b,ssr,N):
-        LineFit.__init__(self,a,b,ssr,N)
-
-    def __str__(self):
-        header = '''
-Weighted Least-Squares Results:
-'''
-        return header + LineFit.__str__(self)
-
-    def x_from_y(self,y_data,u_y_data,x_label=None,y_label=None):
-        """Predict the stimulus corresponding to a sequence of responses
-
-        :arg y_data: sequence of responses
-        :arg u_y_data: standard uncertainties for the responses
-        :arg x_label: label for the uncertain-number stimulus estimate
-        :arg y_label: label for the mean response
-
-        The variability in observations is assumed to be from independent random effects.
-        
-        .. note::
-            The result is declared using :func:`~.result` if ``x_label`` is defined.
-
-        .. note::
-            An uncertain number representing the mean response is labelled with ``y_label``. 
-            This uncertain number is used internally but the label may appear in uncertainty budgets.
-
-        """
-        a, b = self._a_b
-        df = a.df
-        
-        p = len(y_data)
-        y = math.fsum( y_data ) / p
-        
-        y = ureal(
-            y,
-            u_y_data / math.sqrt( p ),
-            df,
-            label=y_label,
-            independent=False
-        )            
-
-        append_real_ensemble(a,y)
-
-        if abs(b) < 1E-15:
-            # When b == 0, the best-fit line is horizontal 
-            # so no use of new y data is made
-            x = a
-        else:
-            x = (y - a)/b
-            
-        if x_label is not None:
-            x = result( x, label=x_label )
-
-        return x
-
-    def y_from_x(self,x,s_y,s_label=None,y_label=None):
-        """Predict the response to a stimulus
-
-        :arg x: stimulus
-        :arg s_y: response uncertainty
-        :arg s_label: label for the random error attributed to response variability  
-        :arg y_label: label for the uncertain-number response
-
-        .. versionchanged:: 1.5.1       
-
-        Estimates the response ``y`` to a stimulus ``x``.
-
-        It is assumed that the standard deviation of variability in ``y`` values 
-        is proportional to ``s_y``.
-        
-        .. note::
-            When ``x`` is an uncertain number, the associated uncertainty is propagated into ``y``.
-        
-        .. note::
-            When ``y_label`` is defined, the uncertain number returned is 
-            declared an intermediate result (using :func:`~.result`)
-
-        """
-        a, b = self._a_b   
-        df = a.df 
-        
-        noise = ureal(0,s_y,df,label=s_label)
-
-        append_real_ensemble(a,noise)
-                  
-        if y_label is None:
-            y = a + b*x + noise
-        else:
-            y = result( a + b*x + noise, label=y_label )
-        
-        return y
-        
-#-----------------------------------------------------------------------------------------
-def line_fit(x,y,label=None):
-    """Least-squares straight-line fit
-     
-    :arg x:     sequence of stimulus data (independent-variable)  
-    :arg y:     sequence of response data (dependent-variable)  
-    :arg label: label suffix for slope and intercept
-
-    :rtype:     :class:`.LineFitOLS`
-
-    Performs an ordinary least-squares regression of ``y`` to ``x``.
-        
-    **Example**::
-    
-        >>> x = [1,2,3,4,5,6,7,8,9]
-        >>> y = [15.6,17.5,36.6,43.8,58.2,61.6,64.2,70.4,98.8]
-        >>> result = type_a.line_fit(x,y)
-        >>> a,b = result.a_b
-        >>> a
-        ureal(4.8138888888888...,4.8862063121833...,7)
-        >>> b
-        ureal(9.4083333333333...,0.8683016476563...,7)
-
-        >>> y_p = a + b*5.5
-        >>> dof(y_p)
-        7.0
- 
-    .. versionadded:: 1.2    
- 
-    """
-    N = len(x)
-    df = N-2
-    if df <= 0 or N != len(y):
-        raise RuntimeError(
-            f"Invalid sequences: len({x!r}), len({y!r})"
-        )
-    
-    x = value_seq(x)
-    y = value_seq(y)
-
-    S_x = math.fsum( x )
-    S_y = math.fsum( y )
-        
-    k = S_x / N
-    t = [ (x_i - k) for x_i in x ]
-
-    S_tt =  math.fsum( t_i*t_i for t_i in t )
-
-    b_ =  math.fsum( t_i*y_i/S_tt for t_i,y_i in zip(t,y) )
-    a_ = (S_y - b_*S_x)/N
-
-    siga = math.sqrt( (1.0 + S_x*S_x/(N*S_tt))/N )
-    sigb = math.sqrt( 1.0/S_tt )
-    r_ab = -S_x/(N*S_tt*siga*sigb)
-    
-    # Sum of squared residuals needed to correctly calculate parameter uncertainties
-    f = lambda x_i,y_i: (y_i - a_ - b_*x_i)**2 
-    ssr =  math.fsum( f(x_i,y_i) for x_i,y_i in zip(x,y) )
-
-    data_u = math.sqrt( ssr/df )
-    siga *= data_u
-    sigb *= data_u
-            
-    a = ureal(
-        a_,
-        siga,
-        df=df,
-        label=f'a_{label}' if label is not None else None,
-        independent=False
-    )
-    b = ureal(
-        b_,
-        sigb,
-        df=df,
-        label=f'b_{label}' if label is not None else None,
-        independent=False
-    )
-    
-    real_ensemble( (a,b), df )
-    a.set_correlation(r_ab,b)
-
-    return LineFitOLS(a,b,ssr,N)
-
-#-----------------------------------------------------------------------------------------
-def _line_fit_wls(x,y,u_y):
-    """Utility function
-    
-    All sequences contain pure numbers
-    """
-    N = len(x)
-
-    v = [ u_y_i*u_y_i for u_y_i in u_y ]
-    S =  math.fsum( 1.0/v_i for v_i in v)
-
-    S_x =  math.fsum( x_i/v_i for x_i,v_i in zip(x,v) )
-    S_y =  math.fsum( y_i/v_i for y_i,v_i in zip(y,v) )
-
-    k = S_x / S
-    t = [ (x_i - k)/u_y_i for x_i,u_y_i in zip(x,u_y) ]
-
-    S_tt =  math.fsum( t_i*t_i for t_i in t )
-
-    b_ =  math.fsum( t_i*y_i/u_y_i/S_tt for t_i,y_i,u_y_i in zip(t,y,u_y) )
-    a_ = (S_y - b_*S_x)/S
-
-    siga = math.sqrt( (1.0 + S_x*S_x/(S*S_tt))/S )
-    sigb = math.sqrt( 1.0/S_tt )
-    r_ab = -S_x/(S*S_tt*siga*sigb)
-    
-    f = lambda x_i,y_i,u_y_i: ((y_i - a_ - b_*x_i)/u_y_i)**2 
-    ssr =  math.fsum( f(x_i,y_i,u_y_i) for x_i,y_i,u_y_i in zip(x,y,u_y) )
-
-    return a_,b_,siga,sigb,r_ab,ssr,N
-
-#-----------------------------------------------------------------------------------------
-def line_fit_wls(x,y,u_y,dof=None,label=None):
-    """Return a weighted least-squares straight-line fit
-    
-    :arg x:     sequence of stimulus data (independent-variable)  
-    :arg y:     sequence of response data (dependent-variable)  
-    :arg u_y:   sequence of uncertainties in the response data 
-    :arg dof:   degrees of freedom
-    :arg label: label suffix for slope and intercept
-
-    :rtype:     :class:`.LineFitWLS`
-    
-    The variability in each observation is characterised by 
-    values in ``u_y`` (i.e., infinite degrees of freedom).
-    
-    However, the optional argument ``dof`` can be used to attribute a 
-    finite number of degrees of freedom.  
-
-    **Example**::
-    
-        >>> x = [1,2,3,4,5,6]
-        >>> y = [3.2, 4.3, 7.6, 8.6, 11.7, 12.8]
-        >>> u_y = [0.5,0.5,0.5,1.0,1.0,1.0]
-        
-        >>> fit = type_a.line_fit_wls(x,y,u_y)
-        >>> fit.a_b     
-         InterceptSlope(a=ureal(0.8852320675105...,0.5297081435088...,inf),
-         b=ureal(2.056962025316...,0.177892016741...,inf))
-
-    .. versionchanged:: 1.4.1 ``dof`` keyword argument added
-    .. versionadded:: 1.2
-     
-    """
-    N = len(x)
-    if N-2 <= 0 or N != len(y) or N != len(u_y):
-        raise RuntimeError(
-            f"Invalid sequences: len({x!r}), len({y!r}), len({u_y!r})"
-        )
-        
-    x = value_seq(x)
-    y = value_seq(y)
-
-    a_,b_,siga,sigb,r_ab,ssr,N = _line_fit_wls(x,y,u_y)
-    
-    if dof is None:
-        df = inf 
-    else:
-        if isinstance(dof,numbers.Number) and dof > 0:
-            df = dof
-        else:
-            raise RuntimeError( 
-                f"{dof!r} is an invalid degrees of freedom" 
-            )
-    
-    a = ureal(
-        a_,
-        siga,
-        df,
-        label=f'a_{label}' if label is not None else None,
-        independent=False
-    )
-    b = ureal(
-        b_,
-        sigb,
-        df,
-        label=f'b_{label}' if label is not None else None,
-        independent=False
-    )    
-
-    real_ensemble( (a,b), df )
-    a.set_correlation(r_ab,b)
-
-    return LineFitWLS(a,b,ssr,N)
-
-#-----------------------------------------------------------------------------------------
-def line_fit_rwls(x,y,s_y,dof=None,label=None):
-    """Return a relative weighted least-squares straight-line fit
-    
-    The sequence ``s_y`` contains scale factors for the ``y`` data.
-    The standard deviation in the variability of each ``y`` value is 
-    proportional to the corresponding ``s_y`` scale factor.
-    The unknown common factor in the standard deviations is estimated from the residuals.
-    
-    :arg x:     sequence of stimulus data (independent-variable)  
-    :arg y:     sequence of response data (dependent-variable)  
-    :arg s_y:   sequence of scale factors for response data
-    :arg dof:   degrees of freedom
-    :arg label: label suffix for slope and intercept
-
-    :rtype:     :class:`.LineFitRWLS`
-
-    The variability in each observation is known 
-    up to a common scale factor.     
-    Residuals are used to estimate this common factor,
-    which is then associated with N - 2 degrees of freedom. 
-    
-    The optional argument ``dof`` can be used to change the default 
-    number of degrees of freedom. 
-    
-    Adjustment of degrees of freedom may be appropriate, because the
-    degrees of freedom will tend to be high when the elements of ``s_y`` 
-    are not all equal. 
-    
-    **Example**::
-
-        >>> x = [1,2,3,4,5,6]
-        >>> y = [3.014,5.225,7.004,9.061,11.201,12.762]
-        >>> s_y = [0.2,0.2,0.2,0.4,0.4,0.4]
-        >>> fit = type_a.line_fit_rwls(x,y,s_y)
-        >>> a, b = fit.a_b
-        >>>
-        >>> print(fit)
-        <BLANKLINE>
-        Relative Weighted Least-Squares Results:
-        <BLANKLINE>
-          Intercept: 1.14(12)
-          Slope: 1.973(41)
-          Correlation: -0.87
-          Sum of the squared residuals: 1.3395217958...
-          Number of points: 6
-        <BLANKLINE>
- 
-    .. versionchanged:: 1.4.1 ``dof`` keyword argument added
-    .. versionadded:: 1.2
-        
-    """
-    N = len(x)
-    if dof is None:
-        df = N-2 
-    else:
-        if isinstance(dof,numbers.Number) and dof > 0:
-            df = dof
-        else:
-            raise RuntimeError( 
-                f"{dof!r} is an invalid degrees of freedom" 
-            )
-    
-    if N != len(y) or N != len(s_y):
-        raise RuntimeError(
-            f"Invalid sequences: len({x!r}), len({y!r}), len({s_y!r})"
-        )
-        
-    x = value_seq(x)
-    y = value_seq(y)
-    
-    a_,b_,siga,sigb,r_ab,ssr,N = _line_fit_wls(x,y,s_y)
-
-    sigma_hat = math.sqrt(ssr/df)
-    siga *= sigma_hat
-    sigb *= sigma_hat
-    
-    a = ureal(
-        a_,
-        siga,
-        df,
-        label=f'a_{label}' if label is not None else None,
-        independent=False
-    )
-    b = ureal(
-        b_,
-        sigb,
-        df,
-        label=f'b_{label}' if label is not None else None,
-        independent=False
-    )
-    
-    real_ensemble( (a,b), df )
-    a.set_correlation(r_ab,b)
-
-    return LineFitRWLS(a,b,ssr,N)
-    
-#--------------------------------------------------------------------
-#
-def line_fit_wtls(x,y,u_x,u_y,a0_b0=None,r_xy=None,dof=None,label=None):
-    """Return a total least-squares straight-line fit 
-    
-    :arg x:     sequence of stimulus data (independent-variable)
-    :arg y:     sequence of response data (dependent-variable) 
-    :arg u_x:   sequence of uncertainties in stimulus data
-    :arg u_y:   sequence of uncertainties in response data
-    :arg a0_b0: initial estimates for intercept and slope
-    :arg r_xy:  correlation coefficients between stimulus-response pairs
-    :arg dof:   degrees of freedom
-    :arg label: label suffix for intercept and slope
-
-    :rtype:     :class:`.LineFitWTLS`
-
-    The optional argument ``a_b`` provides initial estimates for fitting. 
-    
-    By default, the degrees of freedom are infinite, 
-    because weighting is provided for the stimulus data
-    and the response data, suggesting that the amounts of variability are known.  
-    However, the optional argument ``dof`` can be used to adjust the number of 
-    degrees of freedom attributed to regression results. 
-
-    Based on paper by M Krystek and M Anton,
-    *Meas. Sci. Technol.* **22** (2011) 035101 (9pp)
-    
-    **Example**::
-
-        # Pearson-York test data see, e.g., 
-        # Lybanon, M. in Am. J. Phys 52 (1) 1984 
-        >>> x=[0.0,0.9,1.8,2.6,3.3,4.4,5.2,6.1,6.5,7.4]
-        >>> wx=[1000.0,1000.0,500.0,800.0,200.0,80.0,60.0,20.0,1.8,1.0]
-
-        >>> y=[5.9,5.4,4.4,4.6,3.5,3.7,2.8,2.8,2.4,1.5]
-        >>> wy=[1.0,1.8,4.0,8.0,20.0,20.0,70.0,70.0,100.0,500.0]
-
-        # standard uncertainties required for weighting
-        >>> ux=[1./math.sqrt(wx_i) for wx_i in wx ]
-        >>> uy=[1./math.sqrt(wy_i) for wy_i in wy ]
-
-        >>> result = ta.line_fit_wtls(x,y,ux,uy)
-        >>> intercept, slope = result.a_b
-        >>> intercept
-        ureal(5.47991018...,0.29193349...,inf)
-        >>> slope
-        ureal(-0.48053339...,0.057616740...,inf)
-
-    .. versionchanged:: 1.4.1 ``dof`` keyword argument added
-    .. versionadded:: 1.2    
-
-    """
-    N = len(x)
-    if dof is None:
-        df = inf 
-    else:
-        if isinstance(dof,numbers.Number) and dof > 0:
-            df = dof
-        else:
-            raise RuntimeError( 
-                f"{dof!r} is an invalid degrees of freedom" 
-            )
-    
-    if N != len(y):
-        raise RuntimeError(
-            f"Invalid sequences: len({x!r}), len({y!r})"
-        )
-    if N != len(u_x) or N != len(u_y):
-        raise RuntimeError(
-            f"Invalid sequences: len({u_x!r}), len({u_y!r})"
-        )
-
-    independent = r_xy is None
-
-    x_u = [ ureal( value(x_i),u_i,inf,None,independent=independent)
-        for x_i, u_i in zip(x,u_x)
-    ]
-    y_u = [ ureal( value(y_i),u_i,inf,None,independent=independent)
-        for y_i, u_i in zip(y,u_y)
-    ]
-    if not independent:
-        for x_i,y_i,r_i in zip(x_u,y_u,r_xy):
-            x_i.set_correlation(r_i,y_i)
-
-    result = type_b.line_fit_wtls(x_u,y_u,a_b=a0_b0)
-
-    a, b = result.a_b
-    N = result.N
-    ssr = result.ssr
-    r_ab = a.get_correlation(b)
-    
-    a = ureal(
-        a.x,
-        a.u,
-        df,
-        label=f'a_{label}' if label is not None else None,
-        independent=False
-    )
-    b = ureal(
-        b.x,
-        b.u,
-        df,
-        label=f'b_{label}' if label is not None else None,
-        independent=False
-    )
-
-    real_ensemble( (a,b), df )
-    a.set_correlation(r_ab,b)
-
-    return LineFitWTLS(a,b,ssr,N)
-    
-#-----------------------------------------------------------------------------------------
-def estimate_digitized(seq,delta,label=None,truncate=False):
-    """
-    Return an uncertain number for the mean of digitized data in ``seq``
-
-    :arg seq: data
-    :type seq: float, :class:`~lib.UncertainReal` or :class:`~lib.UncertainComplex`
-    :arg float delta: digitization step size 
-    :arg str label: label for the returned uncertain number 
-    :arg bool truncate: ``True`` when data were truncated rather than rounded
-    :rtype: :class:`~lib.UncertainReal` or :class:`~lib.UncertainComplex`
-
-    A sequence of data rounded or truncated to a fixed precision  
-    can conceal or obscure small amounts of variability.  
-    
-    This function evaluates the mean and the associated uncertainty
-    while taking fixed precision effects into account.   
-            
-    See reference: R Willink, *Metrologia*, **44** (2007) 73-81
-
-    **Examples**::
-    
-        # LSD = 0.0001, data varies between -0.0055 and -0.0057
-        >>> seq = (-0.0056,-0.0055,-0.0056,-0.0056,-0.0056, 
-        ...      -0.0057,-0.0057,-0.0056,-0.0056,-0.0057,-0.0057)
-        >>> type_a.estimate_digitized(seq,0.0001)
-        ureal(-0.005627272727272...,1.9497827808661...e-05,10)
-
-        # LSD = 0.0001, data varies between -0.0056 and -0.0057
-        >>> seq = (-0.0056,-0.0056,-0.0056,-0.0056,-0.0056,
-        ... -0.0057,-0.0057,-0.0056,-0.0056,-0.0057,-0.0057)
-        >>> type_a.estimate_digitized(seq,0.0001)
-        ureal(-0.005636363636363...,1.52120004824377...e-05,10)
-
-        # LSD = 0.0001, no spread in data values
-        >>> seq = (-0.0056,-0.0056,-0.0056,-0.0056,-0.0056,
-        ... -0.0056,-0.0056,-0.0056,-0.0056,-0.0056,-0.0056)
-        >>> type_a.estimate_digitized(seq,0.0001)
-        ureal(-0.0056,2.8867513459481...e-05,10)
-        
-        # LSD = 0.0001, no spread in data values, fewer points
-        >>> seq = (-0.0056,-0.0056,-0.0056)
-        >>> type_a.estimate_digitized(seq,0.0001)
-        ureal(-0.0056,3.2914029430219...e-05,2)
-        
-    """
-    N = len(seq)
-    if N < 2:
-        raise RuntimeError(
-            "digitized data sequence must have more than one element"
-        )
-
-    seq = value_seq(seq)
-    
-    x_max = max(seq)
-    x_min = min(seq)
-    
-    mu = mean(seq)
-        
-    if x_max == x_min:
-        # No scatter in the data
-        if N == 2:
-            root_c_12 = math.sqrt(6.4/12.0)
-        elif N == 3:
-            root_c_12 = math.sqrt(1.3/12.0)
-        elif N >= 4:
-            root_c_12 = math.sqrt(1.0/12.0)
-        else:
-            assert False,"should not occur"
-            
-        u = root_c_12*delta
-    else:
-        accum = lambda psum,x: psum + (x-mu)**2
-        var = reduce(accum, seq, 0.0) / (N - 1)
-
-        if abs(x_max - x_min - delta) < 10*sys.float_info.epsilon:
-            # Scatter is LSD only
-            x_mid = (x_max + x_min)/2.0
-            u = math.sqrt(
-                max(var/N,(x_mid - mu)**2/3.0)
-            )
-        else:
-            u = math.sqrt(var/N)
-
-    if truncate:
-        mu += delta/2.0
-        
-    return ureal(mu,u,N-1,label,independent=True)
-    
-#-----------------------------------------------------------------------------------------
-def estimate(seq,label=None):
-    """Return an uncertain number for the mean of ``seq``
-
-    :arg seq: a sequence of data
-    :arg str label: a label for the returned uncertain number
-    
-    :rtype:   :class:`~lib.UncertainReal` or :class:`~lib.UncertainComplex`
-                
-    The elements of ``seq`` may be real numbers, complex numbers. 
-    If uncertain real or uncertain complex numbers are supplied in ``seq``
-    only the values will be used.
-    
-    The function returns an :class:`~lib.UncertainReal` when 
-    the mean of the data is real, and an :class:`~lib.UncertainComplex` 
-    when the mean of the data is complex.
-
-    **Examples**::
-
-        >>> data = range(15)
-        >>> type_a.estimate(data)
-        ureal(7.0,1.1547005383792515,14)
-        
-        >>> data = [(0.91518731126816899+1.5213442955575518j),
-        ... (0.96572684493613492-0.18547192979059401j),
-        ... (0.23216598132006649+1.6951311687588568j),
-        ... (2.1642786101267397+2.2024333895672563j),
-        ... (1.1812532664590505+0.59062101107787357j),
-        ... (1.2259264339405165+1.1499373179910186j),
-        ... (-0.99422341300318684+1.7359338393131392j),
-        ... (1.2122867690240853+0.32535154897909946j),
-        ... (2.0122536479379196-0.23283009302603963j),
-        ... (1.6770229536619197+0.77195994890476838j)]
-
-        >>> type_a.estimate(data)
-        ucomplex((1.059187840567141+0.9574410497332932j), u=[0.28881665310241805,0.2655555630050262], r=-0.3137404512459525, df=9)
-
-    """
-    df = len(seq)-1
-    if 0 >= df:
-        raise RuntimeError(
-            f"require: 0 >= len({seq!r})"
-        )
-        
-    df = len(seq)-1
-    
-    seq = value_seq(seq)
-    
-    mu = mean(seq)
-    
-    if isinstance(mu,complex):
-        u,r = standard_uncertainty(seq,mu)
-        return ucomplex(
-            mu,u[0],u[1],r,df,
-            label,
-            independent = (r == 0.0)
-        )
-       
-    else:
-        u = standard_uncertainty(seq,mu)
-        return ureal(
-            mu,u,df,label,independent=True
-        )
-
-#-----------------------------------------------------------------------------------------
-def mean(seq,*args,**kwargs):
-    """Return the arithmetic mean of data in ``seq``
-
-    :arg seq: a sequence, :class:`~numpy.ndarray`, or iterable, of numbers or uncertain numbers
-    :arg args: optional arguments when ``seq`` is an :class:`~numpy.ndarray`
-    :arg kwargs: optional keyword arguments when ``seq`` is an :class:`~numpy.ndarray`
-    
-    If ``seq`` contains real or uncertain real numbers, a real number is returned.
-
-    If ``seq`` contains complex or uncertain complex
-    numbers, a complex number is returned.
-    
-    **Example**::
-
-        >>> data = range(15)
-        >>> type_a.mean(data)
-        7.0
-            
-    .. note::
-        When ``seq`` is an empty :class:`~numpy.ndarray` or 
-        a :class:`~numpy.ndarray` containing any ``NaN`` elements
-        ``NaN`` is returned. 
-        
-        In other cases, a :class:`ZeroDivisionError` is raised when there are no elements in ``seq``.
-
-    """
-    return value( type_b.mean(seq,*args,**kwargs) )
-    
-#-----------------------------------------------------------------------------------------
-def standard_deviation(seq,mu=None):
-    """Return the sample standard deviation of data in ``seq``
-    
-    :arg seq: sequence of data
-    :arg mu: the arithmetic mean of ``seq``
-
-    If ``mu`` is ``None`` the mean will be evaluated by :func:`~type_a.mean`.
-
-    If ``seq`` contains real or uncertain real numbers, 
-    the sample standard deviation is returned.
-    
-    If ``seq`` contains complex or uncertain complex
-    numbers, the standard deviation in the real and
-    imaginary components is evaluated, as well as
-    the correlation coefficient between the components.
-    The results are returned in a pair of objects: a
-    :obj:`~named_tuples.StandardDeviation` namedtuple 
-    and a correlation coefficient. 
-
-    If ``seq`` contains uncertain numbers, only the values are used. 
-    
-    **Examples**::
-
-        >>> data = range(15)
-        >>> type_a.standard_deviation(data)
-        4.47213595499958
-
-        >>> data = [(0.91518731126816899+1.5213442955575518j),
-        ... (0.96572684493613492-0.18547192979059401j),
-        ... (0.23216598132006649+1.6951311687588568j),
-        ... (2.1642786101267397+2.2024333895672563j),
-        ... (1.1812532664590505+0.59062101107787357j),
-        ... (1.2259264339405165+1.1499373179910186j),
-        ... (-0.99422341300318684+1.7359338393131392j),
-        ... (1.2122867690240853+0.32535154897909946j),
-        ... (2.0122536479379196-0.23283009302603963j),
-        ... (1.6770229536619197+0.77195994890476838j)]
-        >>> sd,r = type_a.standard_deviation(data)
-        >>> sd
-        StandardDeviation(real=0.913318449990377, imag=0.8397604244242309)
-        >>> r
-        -0.31374045124595246
-        
-    """
-    N = len(seq)
-    if N == 0:
-        raise RuntimeError(
-            f"empty sequence: {seq!r}"
-        )
-    
-    if mu is None:
-        mu = mean(seq)
-
-    # `type_a.mean` returns either a real or complex
-    if isinstance(mu,numbers.Real):
-        accum = lambda psum,x: psum + (value(x)-mu)**2
-        variance = reduce(accum, seq, 0.0) / (N - 1)
-        
-        return math.sqrt( variance )
-        
-    elif isinstance(mu,numbers.Complex):
-        cv_11,cv_12,cv_12,cv_22 = variance_covariance_complex(seq,mu)
-
-        sd_re = math.sqrt(cv_11)
-        sd_im = math.sqrt(cv_22)
-
-        den = sd_re * sd_im
-        
-        if den == 0.0: 
-            if cv_12 != 0.0 :
-                raise RuntimeError(
-                    "numerical instability in covariance calculation"
-                )
-            else:
-                r = 0.0
-        else:
-            r = cv_12 / den
-            
-        return StandardDeviation(sd_re,sd_im), r
-        
-    else:
-        raise RuntimeError(
-            f"unexpected type for mean value: {mu!r}"
-        )
-
-#-----------------------------------------------------------------------------------------
-def standard_uncertainty(seq,mu=None):
-    """Return the standard uncertainty associated with the sample mean
-
-    :arg seq: sequence of data
-    :arg mu: the arithmetic mean of ``seq``
-    
-    :rtype: float or :obj:`~named_tuples.StandardUncertainty`
-    
-    If ``mu`` is ``None`` the mean will be evaluated by :func:`~type_a.mean`.
-
-    If ``seq`` contains real or uncertain real numbers,
-    the standard uncertainty of the sample mean 
-    is returned.
-
-    If ``seq`` contains complex or uncertain complex
-    numbers, the standard uncertainties of the real and
-    imaginary components are evaluated, as well as the
-    sample correlation coefficient are returned in a
-    :obj:`~named_tuples.StandardUncertainty` namedtuple
-
-    If ``seq`` contains uncertain numbers, only the values are used. 
-
-    **Example**::
-
-        >>> data = range(15)
-        >>> type_a.standard_uncertainty(data)
-        1.1547005383792515
-
-        >>> data = [(0.91518731126816899+1.5213442955575518j),
-        ... (0.96572684493613492-0.18547192979059401j),
-        ... (0.23216598132006649+1.6951311687588568j),
-        ... (2.1642786101267397+2.2024333895672563j),
-        ... (1.1812532664590505+0.59062101107787357j),
-        ... (1.2259264339405165+1.1499373179910186j),
-        ... (-0.99422341300318684+1.7359338393131392j),
-        ... (1.2122867690240853+0.32535154897909946j),
-        ... (2.0122536479379196-0.23283009302603963j),
-        ... (1.6770229536619197+0.77195994890476838j)]
-        >>> u,r = type_a.standard_uncertainty(data)
-        >>> u
-        StandardUncertainty(real=0.28881665310241805, imag=0.2655555630050262)
-        >>> u.real
-        0.28881665310241805
-        >>> r
-        -0.31374045124595246
-
-    """
-    N = len(seq)
-    if N == 0:
-        raise RuntimeError(
-            f"empty sequence: {seq!r}"
-        )
-
-    ROOT_N = math.sqrt(N)
-    
-    if mu is None:
-        mu = mean(seq)
-
-    if isinstance(mu,numbers.Real):
-        sd = standard_deviation(seq,mu)
-        return sd / ROOT_N  
-        
-    elif isinstance(mu,numbers.Complex):
-        sd,r = standard_deviation(seq,mu)
-        return StandardUncertainty(sd.real/ROOT_N,sd.imag/ROOT_N),r
-        
-    else:
-        assert False, f"unexpected, mu={mu!r}"
-
-#-----------------------------------------------------------------------------------------
-def variance_covariance_complex(seq,mu=None):
-    """Return the sample variance-covariance matrix
-
-    :arg seq: sequence of data   
-    :arg mu: the arithmetic mean of ``seq``
-
-    :returns: a 4-element sequence
-
-    If ``mu`` is ``None`` the mean will be evaluated by :func:`~type_a.mean`.
-
-    ``seq`` may contain numbers or uncertain numbers.
-    Only the values of uncertain numbers are used in calculations. 
-    
-    Variance-covariance matrix elements are returned  
-    in a :obj:`~named_tuples.VarianceCovariance` namedtuple; 
-    they can be accessed using the 
-    attributes ``.rr``, ``.ri``, ``,ir`` and ``.ii``.
-        
-    **Example**::
-    
-        >>> data = [(0.91518731126816899+1.5213442955575518j),
-        ... (0.96572684493613492-0.18547192979059401j),
-        ... (0.23216598132006649+1.6951311687588568j),
-        ... (2.1642786101267397+2.2024333895672563j),
-        ... (1.1812532664590505+0.59062101107787357j),
-        ... (1.2259264339405165+1.1499373179910186j),
-        ... (-0.99422341300318684+1.7359338393131392j),
-        ... (1.2122867690240853+0.32535154897909946j),
-        ... (2.0122536479379196-0.23283009302603963j),
-        ... (1.6770229536619197+0.77195994890476838j)]
-        >>> type_a.variance_covariance_complex(data)
-        VarianceCovariance(rr=0.8341505910928249, ri=-0.24062910264062262, ir=-0.24062910264062262, ii=0.7051975704291644)
-
-        >>> v = type_a.variance_covariance_complex(data)
-        >>> v[0]
-        0.8341505910928249
-        >>> v.rr
-        0.8341505910928249
-        >>> v.ii
-        0.7051975704291644
-
-    """
-    df = len(seq)-1
-    if 0 >= df:
-        raise RuntimeError(
-            f"require: 0 >= len({seq!r})"
-        )
-    
-    zseq = value_seq(seq)
-    
-    if mu is None:
-        mu = mean(zseq)         
-        
-    mu = complex( mu )
-           
-    accum_vr = lambda psum,z: psum + (z.real - mu.real)**2
-    accum_vi = lambda psum,z: psum + (z.imag - mu.imag)**2
-    accum_cv = lambda psum,z: psum + (z.imag - mu.imag)*(z.real - mu.real)
-    
-    cv_11 = reduce(accum_vr,zseq,0.0) / df 
-    cv_22 = reduce(accum_vi,zseq,0.0) / df
-    cv_12 = reduce(accum_cv,zseq,0.0) / df
-
-    return VarianceCovariance(cv_11,cv_12,cv_12,cv_22)
-
-#-----------------------------------------------------------------------------------------
-def multi_estimate_real(seq_of_seq,labels=None):
-    """Return a sequence of uncertain real numbers 
-
-    :arg seq_of_seq: a sequence of data sequences  
-    :arg labels: a sequence of labels 
-    
-    :rtype: seq of :class:`~lib.UncertainReal`
-
-    Sequences in ``seq_of_seq`` must all be the same length.
-    Each sequence contains a sample of data. 
-    An uncertain number will be created from sample statistics for each sequence. 
-    The covariance between the sample means is evaluated.
-    
-    A sequence of elementary uncertain numbers is returned. These 
-    are considered to be 'related', allowing a degrees-of-freedom calculations 
-    to be performed on derived quantities. 
-
-    .. note::
-        The term 'related' here means the data are considered samples
-        from a multivariate distribution with a certain covariance structure.    
-        This assumption, and the fact that the sample sizes are equal,
-        enables downstream effective degrees of freedom calculation even 
-        when sample means are correlated.
-        
-    **Example**::
-    
-        # From Appendix H2 in the GUM
-        
-        >>> V = [5.007,4.994,5.005,4.990,4.999]
-        >>> I = [19.663E-3,19.639E-3,19.640E-3,19.685E-3,19.678E-3]
-        >>> phi = [1.0456,1.0438,1.0468,1.0428,1.0433]
-        >>> v,i,p = type_a.multi_estimate_real((V,I,phi),labels=('V','I','phi'))
-        >>> v
-        ureal(4.999...,0.0032093613071761...,4, label='V')
-        >>> i
-        ureal(0.019661,9.471008394041335...e-06,4, label='I')
-        >>> p
-        ureal(1.04446...,0.0007520638270785...,4, label='phi')
-        
-        >>> r = v/i*cos(p)
-        >>> r
-        ureal(127.732169928102...,0.071071407396995...,4.0)
-        
-    """
-    M = len(seq_of_seq)
-    N = len(seq_of_seq[0])
-    
-    if labels is not None and len(labels) != M:
-        raise RuntimeError(
-            f"Incorrect number of labels: '{labels!r}'" 
-        ) 
-        
-    # Calculate the deviations from the mean for each sequence
-    means = [ ]
-    dev = []
-    for i,seq_i in enumerate(seq_of_seq):
-        if len(seq_i) != N:
-            raise RuntimeError( f"{i:d}th sequence length inconsistent" )
-
-        mu_i =  value( sum(seq_i) / N )
-        means.append( mu_i )
-        dev.append( tuple( value(x_j)-mu_i for x_j in seq_i ) )
-
-    # calculate the covariance matrix
-    N_N_1 = N*(N-1)
-    u = []
-    cv = [] # M elements of len M-1, M-2, ...
-    for i,seq_i in enumerate(dev):
-        u_i = math.sqrt(
-            math.fsum(d_i**2 for d_i in seq_i)/N_N_1
-        )
-        u.append(u_i)
-        cv.append([])
-        for seq_j in dev[i+1:]:
-            cv[i].append(
-                math.fsum(
-                    d_i*d_j
-                        for d_i,d_j in zip(seq_i,seq_j)
-                )/N_N_1
-            )
-
-    # Create a list of elementary uncertain numbers
-    # to return a list of standard uncertainties
-    # to normalise the CV matrix.
-    df = N-1
-    rtn = []
-    for i in range(M):
-        mu_i = means[i]
-        u_i = u[i]
-        l_i = labels[i] if labels is not None else ""
-        rtn.append( ureal(mu_i,u_i,df,l_i,independent=False) )
-
-    # Create the list of ensemble id's,
-    # assign it to the register in the context,
-    # set the correlation between nodes
-    real_ensemble( rtn, df )
-    
-    for i in range(M):
-        u_i = u[i]
-        un_i = rtn[i]
-        
-        for j in range(M-1-i):
-            cv_ij = cv[i][j]
-            if cv_ij != 0.0:
-                r =  cv_ij / (u_i*u[i+j+1])
-                un_j = rtn[i+j+1]
-                set_correlation_real(un_i,un_j,r)
-
-    return rtn
-
-#-----------------------------------------------------------------------------------------
-def multi_estimate_complex(seq_of_seq,labels=None):
-    """
-    Return a sequence of uncertain complex numbers
-
-    :arg seq_of_seq: a sequence of data sequences 
-    :arg labels: a sequence of labels
-    
-    :rtype: a sequence of :class:`~lib.UncertainComplex`
-        
-    Sequences in ``seq_of_seq`` must all be the same length.
-    Each sequence contains a sample of data. 
-    An uncertain number is created using the sample statistics for each sequence. 
-    The covariance between the sample means is evaluated.
-    
-    A sequence of elementary uncertain complex numbers is returned. 
-    These are considered to be ‘related’, allowing a degrees-of-freedom 
-    calculations to be performed on derived quantities.
-
-    .. note::
-        The term 'related' here means the data are considered samples
-        from a multivariate distribution with a certain covariance structure.    
-        This assumption, and the fact that the sample sizes are equal,
-        enables downstream effective degrees of freedom calculation even 
-        when sample means are correlated.
-
-    **Example**::
-    
-        # From Appendix H2 in the GUM
-        
-        >>> I = [ complex(x) for x in (19.663E-3,19.639E-3,19.640E-3,19.685E-3,19.678E-3) ]
-        >>> V = [ complex(x) for x in (5.007,4.994,5.005,4.990,4.999)]
-        >>> P = [ complex(0,p) for p in (1.0456,1.0438,1.0468,1.0428,1.0433) ]
-
-        >>> v,i,p = type_a.multi_estimate_complex( (V,I,P) )
-
-        >>> get_correlation(v.real,i.real)
-        -0.355311219817512
-
-        >>> z = v/i*exp(p)
-        >>> z.real
-        ureal(127.732169928102...,0.071071407396995...,4.0)
-        >>> get_correlation(z.real,z.imag)
-        -0.588429784423515...
-        
-    """
-    M = len(seq_of_seq)
-    N = len(seq_of_seq[0])
-    
-    if labels is not None and len(labels) != M:
-        raise RuntimeError( 
-            f"Incorrect number of labels: '{labels!r}'" 
-        ) 
-
-    # 1. Create a 2M sequence of sequences of real values
-    x = []
-    for i in range(M):
-        x.append( [ value(z_i.real) for z_i in seq_of_seq[i] ] )
-        x.append( [ value(z_i.imag) for z_i in seq_of_seq[i] ] )
-        if len(x[-1]) != N:
-            raise RuntimeError(
-                f"{i:d}th sequence length is incorrect"
-            )
-
-    TWOM = 2*M
-    N_1 = N-1
-    N_N_1 = N*N_1
-
-    # 2. Evaluate the means and uncertainties (keep the deviation sequences)
-    x_mean = [ value( math.fsum(seq_i) / N ) for seq_i in x ]
-    x_u = []
-    for i in range(TWOM):
-        mu_i = x_mean[i]
-        x[i] = [ mu_i - x_ij for x_ij in x[i] ]
-        x_u.append(
-            math.sqrt(
-                math.fsum( x_ij**2 for x_ij in x[i] )/N_N_1
-            )
-        )
-    # 3. Define uncertain M complex numbers
-    x_influences = []
-    rtn = []
-    for i in range(M):
-        j = 2*i
-        uc = ucomplex(
-            complex(x_mean[j],x_mean[j+1]),
-            x_u[j],x_u[j+1],0.0,
-            N_1,
-            labels[i] if labels is not None else None,
-            independent=False
-        )
-        rtn.append( uc )
-        x_influences.extend( (uc.real,uc.imag) )
-        
-
-    # 4. Calculate covariances and set correlation coefficients
-    for i in range(TWOM-1):
-        x_i = x[i]
-        un_i = x_influences[i]
-        for j in range(i+1,TWOM):
-            x_j = x[j]
-            cv = math.fsum( 
-                d_i*d_j for d_i,d_j in zip(x_i,x_j)
-            )/N_N_1
-            if cv != 0.0:
-                r = cv/(x_u[i]*x_u[j]) 
-                set_correlation_real(un_i,x_influences[j],r)
-
-    complex_ensemble( rtn, N_1 )
-    
-    return rtn
-        
-#--------------------------------------------------------------------
-def merge(a,b,TOL=1E-13):
-    """Combine two uncertain numbers with the same value
-
-    :arg a: an uncertain real or uncertain complex number
-    :arg b: an uncertain real or uncertain complex number
-    :arg TOL: float
-
-    :returns:   an uncertain number having the value of ``a`` and the 
-                combined uncertainty components of ``a`` and ``b``
-
-    Use this function to combine results from
-    type-A and type-B uncertainty analyses 
-    performed on a common sequence of data.
-
-    The absolute difference between the values of ``a`` and ``b`` 
-    must be less than ``TOL`` and the components of uncertainty 
-    associated with ``a`` and ``b`` must be distinct, otherwise
-    a :class:`RuntimeError` is raised.
-
-    .. note::
-
-        Some judgement is required as to
-        when it is appropriate to use :func:`merge`. 
-
-        There is a risk of 'double-counting'
-        uncertainty components if type-B components
-        are also contributing to the variability
-        observed in the data, and therefore
-        assessed in a type-A analysis.
-
-    .. versionchanged:: 1.3.3
-        Added the `TOL` keyword argument.
-
-    **Example**::
-
-        # From Appendix H3 in the GUM
-        
-        # Thermometer readings (degrees C)
-        t = (21.521,22.012,22.512,23.003,23.507,
-            23.999,24.513,25.002,25.503,26.010,26.511)
-
-        # Observed differences with calibration standard (degrees C)
-        b = (-0.171,-0.169,-0.166,-0.159,-0.164,
-            -0.165,-0.156,-0.157,-0.159,-0.161,-0.160)
-
-        # Arbitrary offset temperature (degrees C)
-        t_0 = 20.0
-        
-        # Calculate the temperature relative to t_0
-        t_rel = [ t_k - t_0 for t_k in t ]
-
-        # A common systematic error in all differences
-        e_sys = ureal(0,0.01)
-        
-        b_type_b = [ b_k + e_sys for b_k in b ]
-
-        # Type-A least-squares regression
-        y_1_a, y_2_a = type_a.line_fit(t_rel,b_type_b).a_b
-
-        # Type-B least-squares regression
-        y_1_b, y_2_b = type_b.line_fit(t_rel,b_type_b)
-
-        # `y_1` and `y_2` have uncertainty components  
-        # related to the type-A analysis as well as the 
-        # type-B systematic error
-        y_1 = type_a.merge(y_1_a,y_1_b)
-        y_2 = type_a.merge(y_2_a,y_2_b)
-
-    """
-    if abs( value(a) - value(b) ) > TOL:
-        raise RuntimeError(
-            f"|a - b| = {abs(value(a) - value(b))} > {TOL}: {a!r} != {b!r}"
-        )
-    else:
-        return a + (b - value(b))
-    
-#============================================================================    
-if __name__ == "__main__":
-    import doctest
-    from GTC import *    
-    doctest.testmod( optionflags=doctest.NORMALIZE_WHITESPACE )
-
-    
+"""
+Sample estimates
+----------------
+    *   :func:`estimate` returns an uncertain number for the mean of a sample of real- or complex-valued data.
+    *   :func:`multi_estimate_real` returns a sequence of related 
+        uncertain numbers for the multivariate sample means of real-valued data. 
+    *   :func:`multi_estimate_complex` returns a sequence of related uncertain complex
+        numbers for the multivariate sample means for complex-valued data. 
+    *   :func:`estimate_digitized` returns an uncertain number for the sample mean 
+        of real-valued data quantised by rounding or truncation.
+    *   :func:`mean` evaluates the sample mean (real- or complex-valued).
+    *   :func:`standard_uncertainty` evaluates the standard 
+        uncertainty associated with the mean of a sample of real- or complex-valued data.
+    *   :func:`standard_deviation` evaluates the standard 
+        deviation of data (real-valued or complex-valued).
+    *   :func:`variance_covariance_complex` evaluates the variances
+        and covariance associated with the sample mean of complex-valued data.
+    
+Least squares regression
+------------------------
+    *   :func:`line_fit` performs an ordinary least-squares straight 
+        line fit to a sample of data.  
+    *   :func:`line_fit_rwls` performs a weighted least-squares  
+        straight-line fit to a sample of data. The weights
+        are only assumed normalise the relative variability of observations.
+    *   :func:`line_fit_wls` performs a weighted least-squares straight-line 
+        fit to a sample of data. The weights are assumed to be exact.
+    *   :func:`line_fit_wtls` performs a weighted total least-squares straight-line
+        fit to a sample of data.   
+
+    Fitting results are returned in objects related to the type of regression: 
+    :class:`LineFitOLS`, :class:`LineFitRWLS`,
+    :class:`LineFitWLS`, and :class:`LineFitWTLS`.
+    
+    These objects have attributes to access the results and define a few methods 
+    that use regression results. 
+    
+Merging uncertain components
+----------------------------
+    *   :func:`merge` combines the uncertain-number results from a type-A and type-B 
+        analysis of the same data. 
+ 
+.. note::
+
+    Most functions in :mod:`type_a` treat data as pure numbers. 
+    Sequences of uncertain numbers can be passed to these 
+    functions, but only the uncertain-number values are used.
+    
+    Some functions in the :mod:`type_b` module have the same names as those in :mod:`type_a`. 
+    These functions take uncertain-number arguments and propagate uncertainty through 
+    the same regression formulae. So, the values obtained will be the same 
+    as when using a :mod:`type_a` function with the same name.
+    However, the uncertainties will be different and have a different interpretation.
+
+    :func:`merge` is provided to allow the results of type-A 
+    and type-B analyses to be combined when it is appropriate. 
+    
+
+Module contents
+---------------
+
+"""
+import sys
+import math
+import numbers
+from functools import reduce
+
+from GTC import (
+    inf,
+    type_b,
+)
+from GTC.lib import (
+    UncertainReal, 
+    UncertainComplex,
+    set_correlation_real,
+    real_ensemble,
+    complex_ensemble,
+    append_real_ensemble,
+    value,
+    value_seq
+)
+from GTC.type_b import (
+    LineFit,
+    LineFitWTLS,
+)
+from GTC.named_tuples import (
+    VarianceCovariance,
+    StandardUncertainty,
+    StandardDeviation,
+)
+
+ureal = UncertainReal._elementary
+ucomplex = UncertainComplex._elementary
+result = lambda un,label: un._intermediate(label)
+
+EPSILON = sys.float_info.epsilon 
+HALF_PI = math.pi/2.0
+
+__all__ = (
+    'LineFitOLS','LineFitRWLS','LineFitWLS','LineFitWTLS',
+    'estimate',
+    'estimate_digitized',
+    'line_fit', 'line_fit_wls', 'line_fit_rwls', 'line_fit_wtls',
+    'mean',
+    'merge',
+    'multi_estimate_real',
+    'multi_estimate_complex',
+    'standard_deviation',
+    'standard_uncertainty',
+    'variance_covariance_complex',
+)
+
+#-----------------------------------------------------------------------------------------
+#
+class LineFitOLS(LineFit):
+    
+    """
+    Holds the results of an ordinary least-squares regression to a line.
+    
+    .. versionadded:: 1.2
+    """
+    
+    def __init__(self,a,b,ssr,N):
+        LineFit.__init__(self,a,b,ssr,N)
+
+    def __str__(self):
+        header = '''
+Ordinary Least-Squares Results:
+'''
+        return header + LineFit.__str__(self)
+
+    def x_from_y(self,yseq,x_label=None,y_label=None):
+        """Predict a stimulus value from the sequence of response values in ``yseq``
+
+        :arg yseq: a sequence of response values 
+        :arg x_label: a label for the uncertain-number stimulus 
+        :arg y_label: a label for the mean response value.
+
+        The predicted value is evaluated using the slope and intercept
+        to transform the mean response value.
+        
+        The uncertainty in the predicted value is evaluated using the 
+        sum of squared residuals (ssr). 
+        The number of degrees of freedom associated with uncertainty in
+        the predicted value is based on the regression sample size.
+        
+        .. note::
+            The result is declared using :func:`~.result` if ``x_label`` is defined. 
+
+        .. note::
+            An uncertain number representing the mean of observations is labelled with ``y_label``. 
+            This uncertain number is only used internally but the label may appear in uncertainty budgets.
+
+        **Example** ::
+        
+            >>> x_data = [0.1, 0.1, 0.1, 0.3, 0.3, 0.3, 0.5, 0.5, 0.5,
+            ...                 0.7, 0.7, 0.7, 0.9, 0.9, 0.9]
+            >>> y_data = [0.028, 0.029, 0.029, 0.084, 0.083, 0.081, 0.135, 0.131,
+            ...                 0.133, 0.180, 0.181, 0.183, 0.215, 0.230, 0.216]
+
+            >>> fit = type_a.line_fit(x_data,y_data,label="ols")
+            
+            >>> x = fit.x_from_y( [0.0712, 0.0716], y_label="av_obs",x_label="x")            
+            >>> print(f"{x.label}: {x}")
+            x:  0.260(18)
+            
+            >>> for cpt in rp.budget(x):
+            ...     print(f"{cpt.label}: {cpt.u}")
+            ...
+            av_obs: 0.016095175127594584
+            a_ols: 0.01193650134308067
+            b_ols: 0.005405932013155317
+
+        """
+        a, b = self._a_b
+        df = a.df
+
+        p = len(yseq)
+        y = math.fsum( yseq ) / p
+        
+        y = ureal(
+            y,
+            math.sqrt( self._ssr/df/p ),
+            df,
+            label=y_label,
+            independent=False
+        )  
+
+        append_real_ensemble(a,y)
+        
+        if abs(b) < 1E-15:
+            # When b == 0, the best-fit line is horizontal 
+            # so no use of new y data is made
+            x = a
+        else:
+            x = (y - a)/b
+            
+        if x_label is not None:
+            x = result( x, label=x_label )
+
+        return x
+        
+    def y_from_x(self,x,s_label=None,y_label=None):
+        """Predict the response to a stimulus 
+
+        :arg x: stimulus value 
+        :arg s_label: a label for the random error attributed to the response estimate 
+        :arg y_label: a label for the uncertain-number response
+        
+        .. versionchanged:: 1.5.1       
+            ``x`` must be a pure number
+            
+        The predicted value is evaluated using the slope and intercept 
+        to transform the stimulus ``x``.
+        
+        The uncertainty in the predicted value is is evaluated using 
+        the sum of squared residuals (ssr).
+        The number of degrees of freedom associated with uncertainty in
+        the predicted value is based on the regression sample size.
+
+        An uncertain number representing the error due to variability in responses is created.         
+        The standard uncertainty for this uncertain number
+        is calculated using the sum of squared residuals. 
+ 
+        .. note::
+            The stimulus is considered a pure number.
+            If an uncertain real number is supplied, its uncertainty is ignored.
+        
+        .. note::
+            The result is declared using :func:`~.result` if ``y_label`` is defined.
+ 
+        .. note::
+            The uncertain number representing the error due to variability in responses is labelled with ``s_label``. 
+            This uncertain number is used internally but the label may appear in uncertainty budgets.
+
+            
+        **Example** ::
+        
+            >>> x_data = [0.1, 0.1, 0.1, 0.3, 0.3, 0.3, 0.5, 0.5, 0.5,
+            ...                 0.7, 0.7, 0.7, 0.9, 0.9, 0.9]
+            >>> y_data = [0.028, 0.029, 0.029, 0.084, 0.083, 0.081, 0.135, 0.131,
+            ...                 0.133, 0.180, 0.181, 0.183, 0.215, 0.230, 0.216]
+
+            >>> fit = type_a.line_fit(x_data,y_data,label="ols")
+            
+            >>> x = ureal(0.26,0.10,label="x")
+            >>> y = fit.y_from_x( 0.26, s_label="E_rnd",y_label="y")            
+            >>> print(f"{y.label}: {y}")
+            y:  0.0714(58)
+            
+            >>> for cpt in rp.budget(y):
+            ...     print(f"{cpt.label}: {cpt.u}")
+            ...
+            E_rnd: 0.005485645603965661
+            a_ols: 0.0028766968236824406
+            b_ols: 0.0013019984639007856
+
+        """
+        a, b = self._a_b   
+        df = a.df 
+        
+        u = math.sqrt( self._ssr/df )
+        
+        E_rnd = ureal(
+            0,u,df,label=s_label,independent=False
+        )
+        
+        append_real_ensemble(a,E_rnd)
+                  
+        if y_label is None:
+            y = a + b*value(x) + E_rnd
+        else:
+            y = result( a + b*value(x) + E_rnd, label=y_label )
+        
+        return y
+
+#-----------------------------------------------------------------------------------------
+#
+class LineFitRWLS(LineFit):
+    
+    """
+    Holds the results of a relative weighted least-squares regression.
+    
+    .. versionadded:: 1.2
+    """
+    
+    def __init__(self,a,b,ssr,N):
+        LineFit.__init__(self,a,b,ssr,N)
+
+    def __str__(self):
+        header = '''
+Relative Weighted Least-Squares Results:
+'''
+        return header + LineFit.__str__(self)
+
+    def x_from_y(self,yseq,s_y,x_label=None,y_label=None):
+        """Predict a stimulus from the sequence of responses in ``yseq``
+
+        :arg yseq: a sequence of response values
+        :arg s_y: a scale factor for the variability of response values
+        :arg x_label: a label for the uncertain-number stimulus estimate
+        :arg y_label: a label for the mean response value
+
+        .. note::
+            The result is declared using :func:`~.result` if ``x_label`` is defined.
+
+        .. note::
+            An uncertain number representing the mean response is labelled with ``y_label``. 
+            This uncertain number is used internally but the label may appear in uncertainty budgets.
+
+        """
+        a, b = self._a_b
+        df = a.df 
+        
+        p = len(yseq)
+        y = math.fsum( yseq ) / p
+        
+        y = ureal(
+            y,
+            s_y * math.sqrt( self._ssr/df/p ),
+            df,
+            label=y_label,
+            independent=False
+        )            
+
+        append_real_ensemble(a,y)
+
+        if abs(b) < 1E-15:
+            # When b == 0, the best-fit line is horizontal 
+            # so no use of new y data is made
+            x = a
+        else:
+            x = (y - a)/b
+            
+        if x_label is not None:
+            x = result( x, label=x_label )
+
+        return x
+        
+
+    def y_from_x(self,x,s_y,s_label=None,y_label=None):
+        """Predict the response to a stimulus
+
+        :arg x: stimulus value
+        :arg s_y: scale factor for variability in the response values
+        :arg s_label: label for the random error attributed to the response estimate 
+        :arg y_label: label for the uncertain-number response
+
+        .. versionchanged:: 1.5.1                  
+
+        Returns the response ``y`` predicted for a stimulus ``x``.
+
+        It is assumed that the standard deviation of variability in ``y`` values is 
+        proportional to ``s_y``.  
+        
+        .. note::
+            When ``x`` is an uncertain number, the associated uncertainty 
+            is propagated into the response.
+        
+        .. note::
+            When ``y_label`` is defined, the uncertain number returned will be 
+            declared an intermediate result (using :func:`~.result`)
+
+        .. note::
+            The variability of observations determined during regression is represented by an uncertain number
+            labelled with ``s_label``. This uncertain number is used internally 
+            but the label may appear in uncertainty budgets.
+
+        """
+        a, b = self._a_b   
+        df = a.df 
+        
+        u = math.sqrt( s_y*self._ssr/df )
+        
+        noise = ureal(0,u,df,label=s_label)
+
+        append_real_ensemble(a,noise)
+                  
+        if y_label is None:
+            y = a + b*x + noise
+        else:
+            y = result( a + b*x + noise, label=y_label )
+        
+        return y
+        
+#-----------------------------------------------------------------------------------------
+#
+class LineFitWLS(LineFit):
+    
+    """
+    Holds the results of a weighted least-squares regression.
+    
+    Weight factors are assumed to characterise observation variability.
+    
+    .. versionadded:: 1.2
+    """
+    
+    def __init__(self,a,b,ssr,N):
+        LineFit.__init__(self,a,b,ssr,N)
+
+    def __str__(self):
+        header = '''
+Weighted Least-Squares Results:
+'''
+        return header + LineFit.__str__(self)
+
+    def x_from_y(self,y_data,u_y_data,x_label=None,y_label=None):
+        """Predict the stimulus corresponding to a sequence of responses
+
+        :arg y_data: sequence of responses
+        :arg u_y_data: standard uncertainties for the responses
+        :arg x_label: label for the uncertain-number stimulus estimate
+        :arg y_label: label for the mean response
+
+        The variability in observations is assumed to be from independent random effects.
+        
+        .. note::
+            The result is declared using :func:`~.result` if ``x_label`` is defined.
+
+        .. note::
+            An uncertain number representing the mean response is labelled with ``y_label``. 
+            This uncertain number is used internally but the label may appear in uncertainty budgets.
+
+        """
+        a, b = self._a_b
+        df = a.df
+        
+        p = len(y_data)
+        y = math.fsum( y_data ) / p
+        
+        y = ureal(
+            y,
+            u_y_data / math.sqrt( p ),
+            df,
+            label=y_label,
+            independent=False
+        )            
+
+        append_real_ensemble(a,y)
+
+        if abs(b) < 1E-15:
+            # When b == 0, the best-fit line is horizontal 
+            # so no use of new y data is made
+            x = a
+        else:
+            x = (y - a)/b
+            
+        if x_label is not None:
+            x = result( x, label=x_label )
+
+        return x
+
+    def y_from_x(self,x,s_y,s_label=None,y_label=None):
+        """Predict the response to a stimulus
+
+        :arg x: stimulus
+        :arg s_y: response uncertainty
+        :arg s_label: label for the random error attributed to response variability  
+        :arg y_label: label for the uncertain-number response
+
+        .. versionchanged:: 1.5.1       
+
+        Estimates the response ``y`` to a stimulus ``x``.
+
+        It is assumed that the standard deviation of variability in ``y`` values 
+        is proportional to ``s_y``.
+        
+        .. note::
+            When ``x`` is an uncertain number, the associated uncertainty is propagated into ``y``.
+        
+        .. note::
+            When ``y_label`` is defined, the uncertain number returned is 
+            declared an intermediate result (using :func:`~.result`)
+
+        """
+        a, b = self._a_b   
+        df = a.df 
+        
+        noise = ureal(0,s_y,df,label=s_label)
+
+        append_real_ensemble(a,noise)
+                  
+        if y_label is None:
+            y = a + b*x + noise
+        else:
+            y = result( a + b*x + noise, label=y_label )
+        
+        return y
+        
+#-----------------------------------------------------------------------------------------
+def line_fit(x,y,label=None):
+    """Least-squares straight-line fit
+     
+    :arg x:     sequence of stimulus data (independent-variable)  
+    :arg y:     sequence of response data (dependent-variable)  
+    :arg label: label suffix for slope and intercept
+
+    :rtype:     :class:`.LineFitOLS`
+
+    Performs an ordinary least-squares regression of ``y`` to ``x``.
+        
+    **Example**::
+    
+        >>> x = [1,2,3,4,5,6,7,8,9]
+        >>> y = [15.6,17.5,36.6,43.8,58.2,61.6,64.2,70.4,98.8]
+        >>> result = type_a.line_fit(x,y)
+        >>> a,b = result.a_b
+        >>> a
+        ureal(4.8138888888888...,4.8862063121833...,7)
+        >>> b
+        ureal(9.4083333333333...,0.8683016476563...,7)
+
+        >>> y_p = a + b*5.5
+        >>> dof(y_p)
+        7.0
+ 
+    .. versionadded:: 1.2    
+ 
+    """
+    N = len(x)
+    df = N-2
+    if df <= 0 or N != len(y):
+        raise RuntimeError(
+            f"Invalid sequences: len({x!r}), len({y!r})"
+        )
+    
+    x = value_seq(x)
+    y = value_seq(y)
+
+    S_x = math.fsum( x )
+    S_y = math.fsum( y )
+        
+    k = S_x / N
+    t = [ (x_i - k) for x_i in x ]
+
+    S_tt =  math.fsum( t_i*t_i for t_i in t )
+
+    b_ =  math.fsum( t_i*y_i/S_tt for t_i,y_i in zip(t,y) )
+    a_ = (S_y - b_*S_x)/N
+
+    siga = math.sqrt( (1.0 + S_x*S_x/(N*S_tt))/N )
+    sigb = math.sqrt( 1.0/S_tt )
+    r_ab = -S_x/(N*S_tt*siga*sigb)
+    
+    # Sum of squared residuals needed to correctly calculate parameter uncertainties
+    f = lambda x_i,y_i: (y_i - a_ - b_*x_i)**2 
+    ssr =  math.fsum( f(x_i,y_i) for x_i,y_i in zip(x,y) )
+
+    data_u = math.sqrt( ssr/df )
+    siga *= data_u
+    sigb *= data_u
+            
+    a = ureal(
+        a_,
+        siga,
+        df=df,
+        label=f'a_{label}' if label is not None else None,
+        independent=False
+    )
+    b = ureal(
+        b_,
+        sigb,
+        df=df,
+        label=f'b_{label}' if label is not None else None,
+        independent=False
+    )
+    
+    real_ensemble( (a,b), df )
+    a.set_correlation(r_ab,b)
+
+    return LineFitOLS(a,b,ssr,N)
+
+#-----------------------------------------------------------------------------------------
+def _line_fit_wls(x,y,u_y):
+    """Utility function
+    
+    All sequences contain pure numbers
+    """
+    N = len(x)
+
+    v = [ u_y_i*u_y_i for u_y_i in u_y ]
+    S =  math.fsum( 1.0/v_i for v_i in v)
+
+    S_x =  math.fsum( x_i/v_i for x_i,v_i in zip(x,v) )
+    S_y =  math.fsum( y_i/v_i for y_i,v_i in zip(y,v) )
+
+    k = S_x / S
+    t = [ (x_i - k)/u_y_i for x_i,u_y_i in zip(x,u_y) ]
+
+    S_tt =  math.fsum( t_i*t_i for t_i in t )
+
+    b_ =  math.fsum( t_i*y_i/u_y_i/S_tt for t_i,y_i,u_y_i in zip(t,y,u_y) )
+    a_ = (S_y - b_*S_x)/S
+
+    siga = math.sqrt( (1.0 + S_x*S_x/(S*S_tt))/S )
+    sigb = math.sqrt( 1.0/S_tt )
+    r_ab = -S_x/(S*S_tt*siga*sigb)
+    
+    f = lambda x_i,y_i,u_y_i: ((y_i - a_ - b_*x_i)/u_y_i)**2 
+    ssr =  math.fsum( f(x_i,y_i,u_y_i) for x_i,y_i,u_y_i in zip(x,y,u_y) )
+
+    return a_,b_,siga,sigb,r_ab,ssr,N
+
+#-----------------------------------------------------------------------------------------
+def line_fit_wls(x,y,u_y,dof=None,label=None):
+    """Return a weighted least-squares straight-line fit
+    
+    :arg x:     sequence of stimulus data (independent-variable)  
+    :arg y:     sequence of response data (dependent-variable)  
+    :arg u_y:   sequence of uncertainties in the response data 
+    :arg dof:   degrees of freedom
+    :arg label: label suffix for slope and intercept
+
+    :rtype:     :class:`.LineFitWLS`
+    
+    The variability in each observation is characterised by 
+    values in ``u_y`` (i.e., infinite degrees of freedom).
+    
+    However, the optional argument ``dof`` can be used to attribute a 
+    finite number of degrees of freedom.  
+
+    **Example**::
+    
+        >>> x = [1,2,3,4,5,6]
+        >>> y = [3.2, 4.3, 7.6, 8.6, 11.7, 12.8]
+        >>> u_y = [0.5,0.5,0.5,1.0,1.0,1.0]
+        
+        >>> fit = type_a.line_fit_wls(x,y,u_y)
+        >>> fit.a_b     
+         InterceptSlope(a=ureal(0.8852320675105...,0.5297081435088...,inf),
+         b=ureal(2.056962025316...,0.177892016741...,inf))
+
+    .. versionchanged:: 1.4.1 ``dof`` keyword argument added
+    .. versionadded:: 1.2
+     
+    """
+    N = len(x)
+    if N-2 <= 0 or N != len(y) or N != len(u_y):
+        raise RuntimeError(
+            f"Invalid sequences: len({x!r}), len({y!r}), len({u_y!r})"
+        )
+        
+    x = value_seq(x)
+    y = value_seq(y)
+
+    a_,b_,siga,sigb,r_ab,ssr,N = _line_fit_wls(x,y,u_y)
+    
+    if dof is None:
+        df = inf 
+    else:
+        if isinstance(dof,numbers.Number) and dof > 0:
+            df = dof
+        else:
+            raise RuntimeError( 
+                f"{dof!r} is an invalid degrees of freedom" 
+            )
+    
+    a = ureal(
+        a_,
+        siga,
+        df,
+        label=f'a_{label}' if label is not None else None,
+        independent=False
+    )
+    b = ureal(
+        b_,
+        sigb,
+        df,
+        label=f'b_{label}' if label is not None else None,
+        independent=False
+    )    
+
+    real_ensemble( (a,b), df )
+    a.set_correlation(r_ab,b)
+
+    return LineFitWLS(a,b,ssr,N)
+
+#-----------------------------------------------------------------------------------------
+def line_fit_rwls(x,y,s_y,dof=None,label=None):
+    """Return a relative weighted least-squares straight-line fit
+    
+    The sequence ``s_y`` contains scale factors for the ``y`` data.
+    The standard deviation in the variability of each ``y`` value is 
+    proportional to the corresponding ``s_y`` scale factor.
+    The unknown common factor in the standard deviations is estimated from the residuals.
+    
+    :arg x:     sequence of stimulus data (independent-variable)  
+    :arg y:     sequence of response data (dependent-variable)  
+    :arg s_y:   sequence of scale factors for response data
+    :arg dof:   degrees of freedom
+    :arg label: label suffix for slope and intercept
+
+    :rtype:     :class:`.LineFitRWLS`
+
+    The variability in each observation is known 
+    up to a common scale factor.     
+    Residuals are used to estimate this common factor,
+    which is then associated with N - 2 degrees of freedom. 
+    
+    The optional argument ``dof`` can be used to change the default 
+    number of degrees of freedom. 
+    
+    Adjustment of degrees of freedom may be appropriate, because the
+    degrees of freedom will tend to be high when the elements of ``s_y`` 
+    are not all equal. 
+    
+    **Example**::
+
+        >>> x = [1,2,3,4,5,6]
+        >>> y = [3.014,5.225,7.004,9.061,11.201,12.762]
+        >>> s_y = [0.2,0.2,0.2,0.4,0.4,0.4]
+        >>> fit = type_a.line_fit_rwls(x,y,s_y)
+        >>> a, b = fit.a_b
+        >>>
+        >>> print(fit)
+        <BLANKLINE>
+        Relative Weighted Least-Squares Results:
+        <BLANKLINE>
+          Intercept: 1.14(12)
+          Slope: 1.973(41)
+          Correlation: -0.87
+          Sum of the squared residuals: 1.3395217958...
+          Number of points: 6
+        <BLANKLINE>
+ 
+    .. versionchanged:: 1.4.1 ``dof`` keyword argument added
+    .. versionadded:: 1.2
+        
+    """
+    N = len(x)
+    if dof is None:
+        df = N-2 
+    else:
+        if isinstance(dof,numbers.Number) and dof > 0:
+            df = dof
+        else:
+            raise RuntimeError( 
+                f"{dof!r} is an invalid degrees of freedom" 
+            )
+    
+    if N != len(y) or N != len(s_y):
+        raise RuntimeError(
+            f"Invalid sequences: len({x!r}), len({y!r}), len({s_y!r})"
+        )
+        
+    x = value_seq(x)
+    y = value_seq(y)
+    
+    a_,b_,siga,sigb,r_ab,ssr,N = _line_fit_wls(x,y,s_y)
+
+    sigma_hat = math.sqrt(ssr/df)
+    siga *= sigma_hat
+    sigb *= sigma_hat
+    
+    a = ureal(
+        a_,
+        siga,
+        df,
+        label=f'a_{label}' if label is not None else None,
+        independent=False
+    )
+    b = ureal(
+        b_,
+        sigb,
+        df,
+        label=f'b_{label}' if label is not None else None,
+        independent=False
+    )
+    
+    real_ensemble( (a,b), df )
+    a.set_correlation(r_ab,b)
+
+    return LineFitRWLS(a,b,ssr,N)
+    
+#--------------------------------------------------------------------
+#
+def line_fit_wtls(x,y,u_x,u_y,a0_b0=None,r_xy=None,dof=None,label=None):
+    """Return a total least-squares straight-line fit 
+    
+    :arg x:     sequence of stimulus data (independent-variable)
+    :arg y:     sequence of response data (dependent-variable) 
+    :arg u_x:   sequence of uncertainties in stimulus data
+    :arg u_y:   sequence of uncertainties in response data
+    :arg a0_b0: initial estimates for intercept and slope
+    :arg r_xy:  correlation coefficients between stimulus-response pairs
+    :arg dof:   degrees of freedom
+    :arg label: label suffix for intercept and slope
+
+    :rtype:     :class:`.LineFitWTLS`
+
+    The optional argument ``a_b`` provides initial estimates for fitting. 
+    
+    By default, the degrees of freedom are infinite, 
+    because weighting is provided for the stimulus data
+    and the response data, suggesting that the amounts of variability are known.  
+    However, the optional argument ``dof`` can be used to adjust the number of 
+    degrees of freedom attributed to regression results. 
+
+    Based on paper by M Krystek and M Anton,
+    *Meas. Sci. Technol.* **22** (2011) 035101 (9pp)
+    
+    **Example**::
+
+        # Pearson-York test data see, e.g., 
+        # Lybanon, M. in Am. J. Phys 52 (1) 1984 
+        >>> x=[0.0,0.9,1.8,2.6,3.3,4.4,5.2,6.1,6.5,7.4]
+        >>> wx=[1000.0,1000.0,500.0,800.0,200.0,80.0,60.0,20.0,1.8,1.0]
+
+        >>> y=[5.9,5.4,4.4,4.6,3.5,3.7,2.8,2.8,2.4,1.5]
+        >>> wy=[1.0,1.8,4.0,8.0,20.0,20.0,70.0,70.0,100.0,500.0]
+
+        # standard uncertainties required for weighting
+        >>> ux=[1./math.sqrt(wx_i) for wx_i in wx ]
+        >>> uy=[1./math.sqrt(wy_i) for wy_i in wy ]
+
+        >>> result = ta.line_fit_wtls(x,y,ux,uy)
+        >>> intercept, slope = result.a_b
+        >>> intercept
+        ureal(5.47991018...,0.29193349...,inf)
+        >>> slope
+        ureal(-0.48053339...,0.057616740...,inf)
+
+    .. versionchanged:: 1.4.1 ``dof`` keyword argument added
+    .. versionadded:: 1.2    
+
+    """
+    N = len(x)
+    if dof is None:
+        df = inf 
+    else:
+        if isinstance(dof,numbers.Number) and dof > 0:
+            df = dof
+        else:
+            raise RuntimeError( 
+                f"{dof!r} is an invalid degrees of freedom" 
+            )
+    
+    if N != len(y):
+        raise RuntimeError(
+            f"Invalid sequences: len({x!r}), len({y!r})"
+        )
+    if N != len(u_x) or N != len(u_y):
+        raise RuntimeError(
+            f"Invalid sequences: len({u_x!r}), len({u_y!r})"
+        )
+
+    independent = r_xy is None
+
+    x_u = [ ureal( value(x_i),u_i,inf,None,independent=independent)
+        for x_i, u_i in zip(x,u_x)
+    ]
+    y_u = [ ureal( value(y_i),u_i,inf,None,independent=independent)
+        for y_i, u_i in zip(y,u_y)
+    ]
+    if not independent:
+        for x_i,y_i,r_i in zip(x_u,y_u,r_xy):
+            x_i.set_correlation(r_i,y_i)
+
+    result = type_b.line_fit_wtls(x_u,y_u,a_b=a0_b0)
+
+    a, b = result.a_b
+    N = result.N
+    ssr = result.ssr
+    r_ab = a.get_correlation(b)
+    
+    a = ureal(
+        a.x,
+        a.u,
+        df,
+        label=f'a_{label}' if label is not None else None,
+        independent=False
+    )
+    b = ureal(
+        b.x,
+        b.u,
+        df,
+        label=f'b_{label}' if label is not None else None,
+        independent=False
+    )
+
+    real_ensemble( (a,b), df )
+    a.set_correlation(r_ab,b)
+
+    return LineFitWTLS(a,b,ssr,N)
+    
+#-----------------------------------------------------------------------------------------
+def estimate_digitized(seq,delta,label=None,truncate=False):
+    """
+    Return an uncertain number for the mean of digitized data in ``seq``
+
+    :arg seq: data
+    :type seq: float, :class:`~lib.UncertainReal` or :class:`~lib.UncertainComplex`
+    :arg float delta: digitization step size 
+    :arg str label: label for the returned uncertain number 
+    :arg bool truncate: ``True`` when data were truncated rather than rounded
+    :rtype: :class:`~lib.UncertainReal` or :class:`~lib.UncertainComplex`
+
+    A sequence of data rounded or truncated to a fixed precision  
+    can conceal or obscure small amounts of variability.  
+    
+    This function evaluates the mean and the associated uncertainty
+    while taking fixed precision effects into account.   
+            
+    See reference: R Willink, *Metrologia*, **44** (2007) 73-81
+
+    **Examples**::
+    
+        # LSD = 0.0001, data varies between -0.0055 and -0.0057
+        >>> seq = (-0.0056,-0.0055,-0.0056,-0.0056,-0.0056, 
+        ...      -0.0057,-0.0057,-0.0056,-0.0056,-0.0057,-0.0057)
+        >>> type_a.estimate_digitized(seq,0.0001)
+        ureal(-0.005627272727272...,1.9497827808661...e-05,10)
+
+        # LSD = 0.0001, data varies between -0.0056 and -0.0057
+        >>> seq = (-0.0056,-0.0056,-0.0056,-0.0056,-0.0056,
+        ... -0.0057,-0.0057,-0.0056,-0.0056,-0.0057,-0.0057)
+        >>> type_a.estimate_digitized(seq,0.0001)
+        ureal(-0.005636363636363...,1.52120004824377...e-05,10)
+
+        # LSD = 0.0001, no spread in data values
+        >>> seq = (-0.0056,-0.0056,-0.0056,-0.0056,-0.0056,
+        ... -0.0056,-0.0056,-0.0056,-0.0056,-0.0056,-0.0056)
+        >>> type_a.estimate_digitized(seq,0.0001)
+        ureal(-0.0056,2.8867513459481...e-05,10)
+        
+        # LSD = 0.0001, no spread in data values, fewer points
+        >>> seq = (-0.0056,-0.0056,-0.0056)
+        >>> type_a.estimate_digitized(seq,0.0001)
+        ureal(-0.0056,3.2914029430219...e-05,2)
+        
+    """
+    N = len(seq)
+    if N < 2:
+        raise RuntimeError(
+            "digitized data sequence must have more than one element"
+        )
+
+    seq = value_seq(seq)
+    
+    x_max = max(seq)
+    x_min = min(seq)
+    
+    mu = mean(seq)
+        
+    if x_max == x_min:
+        # No scatter in the data
+        if N == 2:
+            root_c_12 = math.sqrt(6.4/12.0)
+        elif N == 3:
+            root_c_12 = math.sqrt(1.3/12.0)
+        elif N >= 4:
+            root_c_12 = math.sqrt(1.0/12.0)
+        else:
+            assert False,"should not occur"
+            
+        u = root_c_12*delta
+    else:
+        accum = lambda psum,x: psum + (x-mu)**2
+        var = reduce(accum, seq, 0.0) / (N - 1)
+
+        if abs(x_max - x_min - delta) < 10*sys.float_info.epsilon:
+            # Scatter is LSD only
+            x_mid = (x_max + x_min)/2.0
+            u = math.sqrt(
+                max(var/N,(x_mid - mu)**2/3.0)
+            )
+        else:
+            u = math.sqrt(var/N)
+
+    if truncate:
+        mu += delta/2.0
+        
+    return ureal(mu,u,N-1,label,independent=True)
+    
+#-----------------------------------------------------------------------------------------
+def estimate(seq,label=None):
+    """Return an uncertain number for the mean of ``seq``
+
+    :arg seq: a sequence of data
+    :arg str label: a label for the returned uncertain number
+    
+    :rtype:   :class:`~lib.UncertainReal` or :class:`~lib.UncertainComplex`
+                
+    The elements of ``seq`` may be real numbers, complex numbers. 
+    If uncertain real or uncertain complex numbers are supplied in ``seq``
+    only the values will be used.
+    
+    The function returns an :class:`~lib.UncertainReal` when 
+    the mean of the data is real, and an :class:`~lib.UncertainComplex` 
+    when the mean of the data is complex.
+
+    **Examples**::
+
+        >>> data = range(15)
+        >>> type_a.estimate(data)
+        ureal(7.0,1.1547005383792515,14)
+        
+        >>> data = [(0.91518731126816899+1.5213442955575518j),
+        ... (0.96572684493613492-0.18547192979059401j),
+        ... (0.23216598132006649+1.6951311687588568j),
+        ... (2.1642786101267397+2.2024333895672563j),
+        ... (1.1812532664590505+0.59062101107787357j),
+        ... (1.2259264339405165+1.1499373179910186j),
+        ... (-0.99422341300318684+1.7359338393131392j),
+        ... (1.2122867690240853+0.32535154897909946j),
+        ... (2.0122536479379196-0.23283009302603963j),
+        ... (1.6770229536619197+0.77195994890476838j)]
+
+        >>> type_a.estimate(data)
+        ucomplex((1.059187840567141+0.9574410497332932j), u=[0.28881665310241805,0.2655555630050262], r=-0.3137404512459525, df=9)
+
+    """
+    df = len(seq)-1
+    if 0 >= df:
+        raise RuntimeError(
+            f"require: 0 >= len({seq!r})"
+        )
+        
+    df = len(seq)-1
+    
+    seq = value_seq(seq)
+    
+    mu = mean(seq)
+    
+    if isinstance(mu,complex):
+        u,r = standard_uncertainty(seq,mu)
+        return ucomplex(
+            mu,u[0],u[1],r,df,
+            label,
+            independent = (r == 0.0)
+        )
+       
+    else:
+        u = standard_uncertainty(seq,mu)
+        return ureal(
+            mu,u,df,label,independent=True
+        )
+
+#-----------------------------------------------------------------------------------------
+def mean(seq,*args,**kwargs):
+    """Return the arithmetic mean of data in ``seq``
+
+    :arg seq: a sequence, :class:`~numpy.ndarray`, or iterable, of numbers or uncertain numbers
+    :arg args: optional arguments when ``seq`` is an :class:`~numpy.ndarray`
+    :arg kwargs: optional keyword arguments when ``seq`` is an :class:`~numpy.ndarray`
+    
+    If ``seq`` contains real or uncertain real numbers, a real number is returned.
+
+    If ``seq`` contains complex or uncertain complex
+    numbers, a complex number is returned.
+    
+    **Example**::
+
+        >>> data = range(15)
+        >>> type_a.mean(data)
+        7.0
+            
+    .. note::
+        When ``seq`` is an empty :class:`~numpy.ndarray` or 
+        a :class:`~numpy.ndarray` containing any ``NaN`` elements
+        ``NaN`` is returned. 
+        
+        In other cases, a :class:`ZeroDivisionError` is raised when there are no elements in ``seq``.
+
+    """
+    return value( type_b.mean(seq,*args,**kwargs) )
+    
+#-----------------------------------------------------------------------------------------
+def standard_deviation(seq,mu=None):
+    """Return the sample standard deviation of data in ``seq``
+    
+    :arg seq: sequence of data
+    :arg mu: the arithmetic mean of ``seq``
+
+    If ``mu`` is ``None`` the mean will be evaluated by :func:`~type_a.mean`.
+
+    If ``seq`` contains real or uncertain real numbers, 
+    the sample standard deviation is returned.
+    
+    If ``seq`` contains complex or uncertain complex
+    numbers, the standard deviation in the real and
+    imaginary components is evaluated, as well as
+    the correlation coefficient between the components.
+    The results are returned in a pair of objects: a
+    :obj:`~named_tuples.StandardDeviation` namedtuple 
+    and a correlation coefficient. 
+
+    If ``seq`` contains uncertain numbers, only the values are used. 
+    
+    **Examples**::
+
+        >>> data = range(15)
+        >>> type_a.standard_deviation(data)
+        4.47213595499958
+
+        >>> data = [(0.91518731126816899+1.5213442955575518j),
+        ... (0.96572684493613492-0.18547192979059401j),
+        ... (0.23216598132006649+1.6951311687588568j),
+        ... (2.1642786101267397+2.2024333895672563j),
+        ... (1.1812532664590505+0.59062101107787357j),
+        ... (1.2259264339405165+1.1499373179910186j),
+        ... (-0.99422341300318684+1.7359338393131392j),
+        ... (1.2122867690240853+0.32535154897909946j),
+        ... (2.0122536479379196-0.23283009302603963j),
+        ... (1.6770229536619197+0.77195994890476838j)]
+        >>> sd,r = type_a.standard_deviation(data)
+        >>> sd
+        StandardDeviation(real=0.913318449990377, imag=0.8397604244242309)
+        >>> r
+        -0.31374045124595246
+        
+    """
+    N = len(seq)
+    if N == 0:
+        raise RuntimeError(
+            f"empty sequence: {seq!r}"
+        )
+    
+    if mu is None:
+        mu = mean(seq)
+
+    # `type_a.mean` returns either a real or complex
+    if isinstance(mu,numbers.Real):
+        accum = lambda psum,x: psum + (value(x)-mu)**2
+        variance = reduce(accum, seq, 0.0) / (N - 1)
+        
+        return math.sqrt( variance )
+        
+    elif isinstance(mu,numbers.Complex):
+        cv_11,cv_12,cv_12,cv_22 = variance_covariance_complex(seq,mu)
+
+        sd_re = math.sqrt(cv_11)
+        sd_im = math.sqrt(cv_22)
+
+        den = sd_re * sd_im
+        
+        if den == 0.0: 
+            if cv_12 != 0.0 :
+                raise RuntimeError(
+                    "numerical instability in covariance calculation"
+                )
+            else:
+                r = 0.0
+        else:
+            r = cv_12 / den
+            
+        return StandardDeviation(sd_re,sd_im), r
+        
+    else:
+        raise RuntimeError(
+            f"unexpected type for mean value: {mu!r}"
+        )
+
+#-----------------------------------------------------------------------------------------
+def standard_uncertainty(seq,mu=None):
+    """Return the standard uncertainty associated with the sample mean
+
+    :arg seq: sequence of data
+    :arg mu: the arithmetic mean of ``seq``
+    
+    :rtype: float or :obj:`~named_tuples.StandardUncertainty`
+    
+    If ``mu`` is ``None`` the mean will be evaluated by :func:`~type_a.mean`.
+
+    If ``seq`` contains real or uncertain real numbers,
+    the standard uncertainty of the sample mean 
+    is returned.
+
+    If ``seq`` contains complex or uncertain complex
+    numbers, the standard uncertainties of the real and
+    imaginary components are evaluated, as well as the
+    sample correlation coefficient are returned in a
+    :obj:`~named_tuples.StandardUncertainty` namedtuple
+
+    If ``seq`` contains uncertain numbers, only the values are used. 
+
+    **Example**::
+
+        >>> data = range(15)
+        >>> type_a.standard_uncertainty(data)
+        1.1547005383792515
+
+        >>> data = [(0.91518731126816899+1.5213442955575518j),
+        ... (0.96572684493613492-0.18547192979059401j),
+        ... (0.23216598132006649+1.6951311687588568j),
+        ... (2.1642786101267397+2.2024333895672563j),
+        ... (1.1812532664590505+0.59062101107787357j),
+        ... (1.2259264339405165+1.1499373179910186j),
+        ... (-0.99422341300318684+1.7359338393131392j),
+        ... (1.2122867690240853+0.32535154897909946j),
+        ... (2.0122536479379196-0.23283009302603963j),
+        ... (1.6770229536619197+0.77195994890476838j)]
+        >>> u,r = type_a.standard_uncertainty(data)
+        >>> u
+        StandardUncertainty(real=0.28881665310241805, imag=0.2655555630050262)
+        >>> u.real
+        0.28881665310241805
+        >>> r
+        -0.31374045124595246
+
+    """
+    N = len(seq)
+    if N == 0:
+        raise RuntimeError(
+            f"empty sequence: {seq!r}"
+        )
+
+    ROOT_N = math.sqrt(N)
+    
+    if mu is None:
+        mu = mean(seq)
+
+    if isinstance(mu,numbers.Real):
+        sd = standard_deviation(seq,mu)
+        return sd / ROOT_N  
+        
+    elif isinstance(mu,numbers.Complex):
+        sd,r = standard_deviation(seq,mu)
+        return StandardUncertainty(sd.real/ROOT_N,sd.imag/ROOT_N),r
+        
+    else:
+        assert False, f"unexpected, mu={mu!r}"
+
+#-----------------------------------------------------------------------------------------
+def variance_covariance_complex(seq,mu=None):
+    """Return the sample variance-covariance matrix
+
+    :arg seq: sequence of data   
+    :arg mu: the arithmetic mean of ``seq``
+
+    :returns: a 4-element sequence
+
+    If ``mu`` is ``None`` the mean will be evaluated by :func:`~type_a.mean`.
+
+    ``seq`` may contain numbers or uncertain numbers.
+    Only the values of uncertain numbers are used in calculations. 
+    
+    Variance-covariance matrix elements are returned  
+    in a :obj:`~named_tuples.VarianceCovariance` namedtuple; 
+    they can be accessed using the 
+    attributes ``.rr``, ``.ri``, ``,ir`` and ``.ii``.
+        
+    **Example**::
+    
+        >>> data = [(0.91518731126816899+1.5213442955575518j),
+        ... (0.96572684493613492-0.18547192979059401j),
+        ... (0.23216598132006649+1.6951311687588568j),
+        ... (2.1642786101267397+2.2024333895672563j),
+        ... (1.1812532664590505+0.59062101107787357j),
+        ... (1.2259264339405165+1.1499373179910186j),
+        ... (-0.99422341300318684+1.7359338393131392j),
+        ... (1.2122867690240853+0.32535154897909946j),
+        ... (2.0122536479379196-0.23283009302603963j),
+        ... (1.6770229536619197+0.77195994890476838j)]
+        >>> type_a.variance_covariance_complex(data)
+        VarianceCovariance(rr=0.8341505910928249, ri=-0.24062910264062262, ir=-0.24062910264062262, ii=0.7051975704291644)
+
+        >>> v = type_a.variance_covariance_complex(data)
+        >>> v[0]
+        0.8341505910928249
+        >>> v.rr
+        0.8341505910928249
+        >>> v.ii
+        0.7051975704291644
+
+    """
+    df = len(seq)-1
+    if 0 >= df:
+        raise RuntimeError(
+            f"require: 0 >= len({seq!r})"
+        )
+    
+    zseq = value_seq(seq)
+    
+    if mu is None:
+        mu = mean(zseq)         
+        
+    mu = complex( mu )
+           
+    accum_vr = lambda psum,z: psum + (z.real - mu.real)**2
+    accum_vi = lambda psum,z: psum + (z.imag - mu.imag)**2
+    accum_cv = lambda psum,z: psum + (z.imag - mu.imag)*(z.real - mu.real)
+    
+    cv_11 = reduce(accum_vr,zseq,0.0) / df 
+    cv_22 = reduce(accum_vi,zseq,0.0) / df
+    cv_12 = reduce(accum_cv,zseq,0.0) / df
+
+    return VarianceCovariance(cv_11,cv_12,cv_12,cv_22)
+
+#-----------------------------------------------------------------------------------------
+def multi_estimate_real(seq_of_seq,labels=None):
+    """Return a sequence of uncertain real numbers 
+
+    :arg seq_of_seq: a sequence of data sequences  
+    :arg labels: a sequence of labels 
+    
+    :rtype: seq of :class:`~lib.UncertainReal`
+
+    Sequences in ``seq_of_seq`` must all be the same length.
+    Each sequence contains a sample of data. 
+    An uncertain number will be created from sample statistics for each sequence. 
+    The covariance between the sample means is evaluated.
+    
+    A sequence of elementary uncertain numbers is returned. These 
+    are considered to be 'related', allowing a degrees-of-freedom calculations 
+    to be performed on derived quantities. 
+
+    .. note::
+        The term 'related' here means the data are considered samples
+        from a multivariate distribution with a certain covariance structure.    
+        This assumption, and the fact that the sample sizes are equal,
+        enables downstream effective degrees of freedom calculation even 
+        when sample means are correlated.
+        
+    **Example**::
+    
+        # From Appendix H2 in the GUM
+        
+        >>> V = [5.007,4.994,5.005,4.990,4.999]
+        >>> I = [19.663E-3,19.639E-3,19.640E-3,19.685E-3,19.678E-3]
+        >>> phi = [1.0456,1.0438,1.0468,1.0428,1.0433]
+        >>> v,i,p = type_a.multi_estimate_real((V,I,phi),labels=('V','I','phi'))
+        >>> v
+        ureal(4.999...,0.0032093613071761...,4, label='V')
+        >>> i
+        ureal(0.019661,9.471008394041335...e-06,4, label='I')
+        >>> p
+        ureal(1.04446...,0.0007520638270785...,4, label='phi')
+        
+        >>> r = v/i*cos(p)
+        >>> r
+        ureal(127.732169928102...,0.071071407396995...,4.0)
+        
+    """
+    M = len(seq_of_seq)
+    N = len(seq_of_seq[0])
+    
+    if labels is not None and len(labels) != M:
+        raise RuntimeError(
+            f"Incorrect number of labels: '{labels!r}'" 
+        ) 
+        
+    # Calculate the deviations from the mean for each sequence
+    means = [ ]
+    dev = []
+    for i,seq_i in enumerate(seq_of_seq):
+        if len(seq_i) != N:
+            raise RuntimeError( f"{i:d}th sequence length inconsistent" )
+
+        mu_i =  value( sum(seq_i) / N )
+        means.append( mu_i )
+        dev.append( tuple( value(x_j)-mu_i for x_j in seq_i ) )
+
+    # calculate the covariance matrix
+    N_N_1 = N*(N-1)
+    u = []
+    cv = [] # M elements of len M-1, M-2, ...
+    for i,seq_i in enumerate(dev):
+        u_i = math.sqrt(
+            math.fsum(d_i**2 for d_i in seq_i)/N_N_1
+        )
+        u.append(u_i)
+        cv.append([])
+        for seq_j in dev[i+1:]:
+            cv[i].append(
+                math.fsum(
+                    d_i*d_j
+                        for d_i,d_j in zip(seq_i,seq_j)
+                )/N_N_1
+            )
+
+    # Create a list of elementary uncertain numbers
+    # to return a list of standard uncertainties
+    # to normalise the CV matrix.
+    df = N-1
+    rtn = []
+    for i in range(M):
+        mu_i = means[i]
+        u_i = u[i]
+        l_i = labels[i] if labels is not None else ""
+        rtn.append( ureal(mu_i,u_i,df,l_i,independent=False) )
+
+    # Create the list of ensemble id's,
+    # assign it to the register in the context,
+    # set the correlation between nodes
+    real_ensemble( rtn, df )
+    
+    for i in range(M):
+        u_i = u[i]
+        un_i = rtn[i]
+        
+        for j in range(M-1-i):
+            cv_ij = cv[i][j]
+            if cv_ij != 0.0:
+                r =  cv_ij / (u_i*u[i+j+1])
+                un_j = rtn[i+j+1]
+                set_correlation_real(un_i,un_j,r)
+
+    return rtn
+
+#-----------------------------------------------------------------------------------------
+def multi_estimate_complex(seq_of_seq,labels=None):
+    """
+    Return a sequence of uncertain complex numbers
+
+    :arg seq_of_seq: a sequence of data sequences 
+    :arg labels: a sequence of labels
+    
+    :rtype: a sequence of :class:`~lib.UncertainComplex`
+        
+    Sequences in ``seq_of_seq`` must all be the same length.
+    Each sequence contains a sample of data. 
+    An uncertain number is created using the sample statistics for each sequence. 
+    The covariance between the sample means is evaluated.
+    
+    A sequence of elementary uncertain complex numbers is returned. 
+    These are considered to be ‘related’, allowing a degrees-of-freedom 
+    calculations to be performed on derived quantities.
+
+    .. note::
+        The term 'related' here means the data are considered samples
+        from a multivariate distribution with a certain covariance structure.    
+        This assumption, and the fact that the sample sizes are equal,
+        enables downstream effective degrees of freedom calculation even 
+        when sample means are correlated.
+
+    **Example**::
+    
+        # From Appendix H2 in the GUM
+        
+        >>> I = [ complex(x) for x in (19.663E-3,19.639E-3,19.640E-3,19.685E-3,19.678E-3) ]
+        >>> V = [ complex(x) for x in (5.007,4.994,5.005,4.990,4.999)]
+        >>> P = [ complex(0,p) for p in (1.0456,1.0438,1.0468,1.0428,1.0433) ]
+
+        >>> v,i,p = type_a.multi_estimate_complex( (V,I,P) )
+
+        >>> get_correlation(v.real,i.real)
+        -0.355311219817512
+
+        >>> z = v/i*exp(p)
+        >>> z.real
+        ureal(127.732169928102...,0.071071407396995...,4.0)
+        >>> get_correlation(z.real,z.imag)
+        -0.588429784423515...
+        
+    """
+    M = len(seq_of_seq)
+    N = len(seq_of_seq[0])
+    
+    if labels is not None and len(labels) != M:
+        raise RuntimeError( 
+            f"Incorrect number of labels: '{labels!r}'" 
+        ) 
+
+    # 1. Create a 2M sequence of sequences of real values
+    x = []
+    for i in range(M):
+        x.append( [ value(z_i.real) for z_i in seq_of_seq[i] ] )
+        x.append( [ value(z_i.imag) for z_i in seq_of_seq[i] ] )
+        if len(x[-1]) != N:
+            raise RuntimeError(
+                f"{i:d}th sequence length is incorrect"
+            )
+
+    TWOM = 2*M
+    N_1 = N-1
+    N_N_1 = N*N_1
+
+    # 2. Evaluate the means and uncertainties (keep the deviation sequences)
+    x_mean = [ value( math.fsum(seq_i) / N ) for seq_i in x ]
+    x_u = []
+    for i in range(TWOM):
+        mu_i = x_mean[i]
+        x[i] = [ mu_i - x_ij for x_ij in x[i] ]
+        x_u.append(
+            math.sqrt(
+                math.fsum( x_ij**2 for x_ij in x[i] )/N_N_1
+            )
+        )
+    # 3. Define uncertain M complex numbers
+    x_influences = []
+    rtn = []
+    for i in range(M):
+        j = 2*i
+        uc = ucomplex(
+            complex(x_mean[j],x_mean[j+1]),
+            x_u[j],x_u[j+1],0.0,
+            N_1,
+            labels[i] if labels is not None else None,
+            independent=False
+        )
+        rtn.append( uc )
+        x_influences.extend( (uc.real,uc.imag) )
+        
+
+    # 4. Calculate covariances and set correlation coefficients
+    for i in range(TWOM-1):
+        x_i = x[i]
+        un_i = x_influences[i]
+        for j in range(i+1,TWOM):
+            x_j = x[j]
+            cv = math.fsum( 
+                d_i*d_j for d_i,d_j in zip(x_i,x_j)
+            )/N_N_1
+            if cv != 0.0:
+                r = cv/(x_u[i]*x_u[j]) 
+                set_correlation_real(un_i,x_influences[j],r)
+
+    complex_ensemble( rtn, N_1 )
+    
+    return rtn
+        
+#--------------------------------------------------------------------
+def merge(a,b,TOL=1E-13):
+    """Combine two uncertain numbers with the same value
+
+    :arg a: an uncertain real or uncertain complex number
+    :arg b: an uncertain real or uncertain complex number
+    :arg TOL: float
+
+    :returns:   an uncertain number having the value of ``a`` and the 
+                combined uncertainty components of ``a`` and ``b``
+
+    Use this function to combine results from
+    type-A and type-B uncertainty analyses 
+    performed on a common sequence of data.
+
+    The absolute difference between the values of ``a`` and ``b`` 
+    must be less than ``TOL`` and the components of uncertainty 
+    associated with ``a`` and ``b`` must be distinct, otherwise
+    a :class:`RuntimeError` is raised.
+
+    .. note::
+
+        Some judgement is required as to
+        when it is appropriate to use :func:`merge`. 
+
+        There is a risk of 'double-counting'
+        uncertainty components if type-B components
+        are also contributing to the variability
+        observed in the data, and therefore
+        assessed in a type-A analysis.
+
+    .. versionchanged:: 1.3.3
+        Added the `TOL` keyword argument.
+
+    **Example**::
+
+        # From Appendix H3 in the GUM
+        
+        # Thermometer readings (degrees C)
+        t = (21.521,22.012,22.512,23.003,23.507,
+            23.999,24.513,25.002,25.503,26.010,26.511)
+
+        # Observed differences with calibration standard (degrees C)
+        b = (-0.171,-0.169,-0.166,-0.159,-0.164,
+            -0.165,-0.156,-0.157,-0.159,-0.161,-0.160)
+
+        # Arbitrary offset temperature (degrees C)
+        t_0 = 20.0
+        
+        # Calculate the temperature relative to t_0
+        t_rel = [ t_k - t_0 for t_k in t ]
+
+        # A common systematic error in all differences
+        e_sys = ureal(0,0.01)
+        
+        b_type_b = [ b_k + e_sys for b_k in b ]
+
+        # Type-A least-squares regression
+        y_1_a, y_2_a = type_a.line_fit(t_rel,b_type_b).a_b
+
+        # Type-B least-squares regression
+        y_1_b, y_2_b = type_b.line_fit(t_rel,b_type_b)
+
+        # `y_1` and `y_2` have uncertainty components  
+        # related to the type-A analysis as well as the 
+        # type-B systematic error
+        y_1 = type_a.merge(y_1_a,y_1_b)
+        y_2 = type_a.merge(y_2_a,y_2_b)
+
+    """
+    if abs( value(a) - value(b) ) > TOL:
+        raise RuntimeError(
+            f"|a - b| = {abs(value(a) - value(b))} > {TOL}: {a!r} != {b!r}"
+        )
+    else:
+        return a + (b - value(b))
+    
+#============================================================================    
+if __name__ == "__main__":
+    import doctest
+    from GTC import *    
+    doctest.testmod( optionflags=doctest.NORMALIZE_WHITESPACE )
+
+    