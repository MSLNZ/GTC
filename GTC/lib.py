--- conflicted
+++ resolved
@@ -1,4118 +1,4110 @@
-"""
-Defines :class:`UncertainReal` and implements the mathematical 
-operations on this class of objects.
-
-"""
-from __future__ import division
-
-import math
-import cmath
-import numbers
-try:
-    from itertools import izip  # Python 2
-    PY2 = True
-except ImportError:
-    izip = zip
-    long = int
-    PY2 = False
-
-from GTC import nodes
-from GTC import vector 
-from GTC import context
-
-from GTC.named_tuples import (
-    VarianceCovariance, 
-    VarianceAndDof, 
-    StandardUncertainty,
-    GroomedUncertainReal,
-    GroomedUncertainComplex,
-)
-
-from GTC import (
-    inf, 
-    nan, 
-    inf_dof, 
-)
-
-LOG10_E = math.log10(math.e)
-
-#----------------------------------------------------------------------------
-def _is_uncertain_real_constant(x):
-    if isinstance(x,UncertainReal):
-        return bool( 
-            len(x._u_components) == 0 and 
-            len(x._d_components) == 0
-        )
-    else:
-        raise TypeError(
-            "UncertainReal required: {!r}".format(x)
-        )
-
-#----------------------------------------------------------------------------
-def _is_uncertain_complex_constant(z):
-    if isinstance(z,UncertainComplex):
-        return bool( 
-            _is_uncertain_real_constant(z.real) and 
-            _is_uncertain_real_constant(z.imag)
-        )
-    else:
-        raise TypeError(
-            "UncertainComplex required: {!r}".format(z)
-        )
-          
-#----------------------------------------------------------------------------
-class UncertainReal(object):
-    
-    """
-    An :class:`UncertainReal` holds information about the measured 
-    value of a real-valued quantity
-    
-    """
-    
-    __slots__ = [
-        '_x'                    # The estimate
-    ,   '_u'                    # The standard uncertainty in the estimate
-    ,   '_u_components'         # weighted Jacobian matrix  
-    ,   '_d_components'         # weighted Jacobian matrix 
-    ,   '_i_components'         # Intermediate components of uncertainty
-    ,   'is_elementary'         
-    ,   'is_intermediate'       
-    ,   '_node'                 # May refer to a node
-    ]            
-
-    #-------------------------------------------------------------------------
-    def __init__(self,x,u_comp,d_comp,i_comp,node=None):
-
-        self._x = float(x)
-        self._u_components = u_comp
-        self._d_components = d_comp
-        self._i_components = i_comp
-        self._node = node
- 
-        if node is None:
-            self.is_elementary = False 
-            self.is_intermediate = False
-            
-        else: 
-            # Constants have Leaf nodes, but the UID is None;
-            # they will not be classed as `elementary`
-            self.is_elementary = (
-                isinstance(self._node,nodes.Leaf)
-                    and not self._node.uid is None
-            )
-            # An intermediate uncertain number has a ``Node`` object  
-            self.is_intermediate = type(self._node) is nodes.Node
-            
-            assert not(self.is_elementary and self.is_intermediate)
-
-    #----------------------------------------------------------------------------
-    @classmethod
-    def _constant(cls,x,label=None):
-        """
-        Return a constant uncertain real number with value ``x`` 
-        
-        A constant uncertain real number has no uncertainty
-        and infinite degrees of freedom.        
-        
-        Parameters
-        ----------
-        x : float
-        label : str or None
-        rtype : UncertainReal
-            
-        """
-        # A constant will not be archived,
-        # so it has no need for a UID. 
-        return UncertainReal(
-                x
-            ,   vector.Vector( )
-            ,   vector.Vector( )
-            ,   vector.Vector( )
-            ,   nodes.Leaf(uid=None,label=label,u=0.0,df=inf)
-        )
-        
-    #------------------------------------------------------------------------
-    @classmethod
-    def _elementary(cls,x,u,df,label,independent):
-        """
-        Return an elementary uncertain real number.
-
-        The uncertain number will have a value ``x``, standard
-        uncertainty ``u`` and degrees of freedom ``df``.
-
-        A ``ValueError`` is raised if the value of 
-        `u` is less than zero or the value of `df` is less than 1.
-
-        The ``independent`` argument controls whether this
-        uncertain number may be correlated with others.
-        
-        Parameters
-        ----------
-        x : float
-        u : float
-        df : float
-        label : str, or None
-        independent : bool
-
-        Returns
-        -------
-        :class:`UncertainReal`
-        
-        """
-        if df < 1:
-            raise ValueError(
-                "invalid degrees of freedom: {!r}".format(df) 
-            )
-        if u < 0:
-            # u == 0 can occur in complex UNs.
-            raise ValueError(
-                "invalid uncertainty: {!r}".format(u)
-            )
-                    
-        uid = context._context._next_elementary_id()
-        ln = context._context.new_leaf(uid,label,u,df,independent=independent)
-        
-        if independent:
-            return UncertainReal(
-                    x
-                ,   vector.Vector( index=[ln],value=[u] )
-                ,   vector.Vector( )
-                ,   vector.Vector( )
-                ,   ln
-                )
-        else:
-            return UncertainReal(
-                    x
-                ,   vector.Vector( )
-                ,   vector.Vector( index=[ln],value=[u] )
-                ,   vector.Vector( )
-                ,   ln
-                )
-    #------------------------------------------------------------------------
-    @classmethod
-    def _intermediate(cls,un,label):
-        """
-        Create an intermediate uncertain number
-        
-        To investigate the sensitivity of subsequent results,
-        an intermediate UN must be declared.
-        
-        Parameters
-        ----------
-        :arg un: :class:`UncertainReal`
-        :arg label: str
-        
-        """
-        if not un.is_elementary:
-            if not un.is_intermediate:                     
-                # A new registration 
-                uid = context._context._next_intermediate_id()
-                
-                u = un.u
-                un._node = context._context.new_node(uid,label,u)
-
-                # Seed the Vector of intermediate components 
-                # with this new Node object, so that uncertainty 
-                # will be propagated.
-                un._i_components = vector.merge_vectors(
-                    un._i_components,
-                    vector.Vector( index=[un._node], value=[u] )
-                )
-                un.is_intermediate = True
-                            
-            # else:
-                # Assume that it has been registered, perhaps the 
-                # user has repeated the registration process.
-
-        # else:
-            # There should be no harm in ignoring elementary UNs.
-            # They will be archived properly and they are not dependent
-            # on anything. It is convenient for the user not to worry
-            # whether or not something is elementary or not. 
-            
-    #------------------------------------------------------------------------
-    @classmethod
-    def _archived_elementary(cls,uid,x):
-        """
-        Restore an uncertain number that has been archived. 
-
-        Parameters
-        ----------
-        uid : unique identifier
-        x : float
-
-        Returns
-        -------
-        UncertainReal
-        
-        """
-        # Use the context cache `_registered_leaf_nodes` 
-        # to avoid creating multiple Leaf objects.
-        l = context._context._registered_leaf_nodes[uid]
-
-        # The Leaf object is used to seed one 
-        # Vector component, so that uncertainty 
-        # will be propagated
-        if l.independent:
-            un = UncertainReal(
-                    x
-                ,   vector.Vector( index=[l],value=[l.u] )
-                ,   vector.Vector( )
-                ,   vector.Vector( )
-                ,   l
-                )
-        else:
-            un = UncertainReal(
-                    x
-                ,   vector.Vector( )
-                ,   vector.Vector( index=[l],value=[l.u] )
-                ,   vector.Vector( )
-                ,   l
-                )
-        
-        return un  
-        
-    #-------------------------------------------------------------------------
-    def _round(self,digits,df_decimals):
-        """
-        Return a ``GroomedUncertainReal`` 
-        
-        `digits` specifies the number of significant digits 
-        in the uncertainty that will be retained. The value will use 
-        the same precision. The degrees-of-freedom will be  
-        represented using `df_decimals` decimal places.
-
-        `df_decimals` specifies the number of decimal places 
-        reported for the degrees-of-freedom.
-        
-        Degrees-of-freedom are greater than 1E6 are set to `inf`.
-        
-        """
-        if (
-            math.isnan(self.x) or math.isinf(self.x) or 
-            math.isnan(self.u) or math.isinf(self.u)
-        ):
-            return GroomedUncertainReal(
-                x = self.x,
-                u = self.u,
-                df = self.df,
-                label = self.label,  
-                precision = digits,
-                df_decimals = df_decimals,
-                u_digits = '({})'.format(self.u)
-            )
-            
-        elif self.u != 0:
-            log10_u = math.log10( self.u )
-            if log10_u.is_integer(): log10_u += 1 
-            
-            # The least power of 10 above the value of `u`
-            exponent = math.ceil( log10_u ) 
-            
-            # In fixed-point, precision is the number of decimal places. 
-            decimal_places = 0 if exponent-digits >= 0 else int(digits-exponent)
-        
-            factor = 10**(exponent-digits)
-            
-            x = factor*round(self.x/factor)
-            u = factor*round(self.u/factor)
-            
-            # Get the numerals representing uncertainty 
-            # When the uncertainty is to the left of the 
-            # decimal point there will be `digits` numerals 
-            # but to the right of the decimal point there will
-            # be sufficient to reach the units column.
-            
-            # TODO: generalise so that we can use the format 
-            # specifier to control this. Let the precision parameter
-            # be the number of significant digits in the uncertainty 
-            # and format the result accordingly.
-            
-            # Also need to generalise so that it works with 
-            # E and G presentations
-            if decimal_places <= 1:
-                u_digits = "{1:.{0}f}".format(decimal_places,u)
-            else:
-                u_digits = "{:.0f}".format(self.u/factor)
-
-            df = self.df
-            if not math.isnan(df):
-                if not math.isinf(df):
-                    df_factor = 10 ** (-df_decimals)
-                    df = df_factor * math.floor(df / df_factor)
-                    if df > inf_dof:
-                        df = inf
-
-            return GroomedUncertainReal(
-                x = x,
-                u = u,
-                df = df,
-                label = self.label,
-                precision = decimal_places,
-                df_decimals = df_decimals,
-                u_digits = "({})".format(u_digits)
-            )
-            
-        elif _is_uncertain_real_constant(self):
-            # Use default fixed-point precision
-            return GroomedUncertainReal(
-                x = self.x,
-                u = 0,
-                df = inf,
-                label = self.label,
-                precision = 6,
-                df_decimals = 0,
-                u_digits = ""
-            )  
-        else:
-            assert False, "unexpected"
-        
-    #------------------------------------------------------------------------
-    def __repr__(self):
-        x = self.x
-        u = self.u
-        df = self.df
-        
-        if not math.isnan(df) and df > inf_dof:
-            df = inf 
-        
-        if self.label is None:
-            s = "ureal({!r},{!r},{!r})".format( 
-                x,u,df
-            )            
-        else:
-            s = "ureal({!r},{!r},{!r}, label={!r})".format( 
-                x,u,df,self.label
-            )                  
-        
-        return s
-
-    #------------------------------------------------------------------------
-    def __str__(self):
-        # Use 2-digit fixed-point format for the uncertainty          
-        gself = self._round(2,0)
-        return "{1.x:.{0}f}{1.u_digits}".format( gself.precision, gself )
-             
-    #------------------------------------------------------------------------
-    # 
-    def __abs__(self):
-        return abs(self._x)
-
-    #------------------------------------------------------------------------
-    @property
-    def real(self):
-        """Return the real component 
-        """
-        return self  
-    
-    #------------------------------------------------------------------------
-    @property
-    def imag(self):
-        """Returns the imaginary component 
-        
-        """
-        # Returning an UN constant ensures that an algorithm
-        # expecting an uncertain number will not break
-        return UncertainReal._constant(0.0)
- 
-    #------------------------------------------------------------------------
-    def conjugate(self):
-        """Return the complex conjugate
-
-        :rtype: :class:`~lib.UncertainReal`
-        
-        """
-        return self.real
- 
-    #------------------------------------------------------------------------
-    # Comparisons are made with the value
-    def __eq__(self,other):
-        return self._x == other
-    def __ne__(self,other):
-        return self._x != other
-    def __gt__(self,other):
-        return self._x > other
-    def __ge__(self,other):
-        return self._x >= other
-    def __lt__(self,other):
-        return self._x < other
-    def __le__(self,other):
-        return self._x <= other
-        
-    def __bool__(self):
-        # Used to coerce to Boolean 
-        return UncertainReal.__ne__(self, 0.0)
-    __nonzero__ = __bool__
-
-    #------------------------------------------------------------------------
-    @property
-    def x(self):
-        """Return the value
-
-        :rtype: float
-        
-        Note that ``un.x`` is equivalent to :func:`value(un)<core.value>`
-        
-        **Example**::
-            >>> ur = ureal(2.5,0.5)
-            >>> ur.x
-            2.5
-            
-        """
-        return self._x
-
-    #------------------------------------------------------------------------
-    @property
-    def u(self):
-        """Return the standard uncertainty 
-        
-        :rtype: float
-        
-        Note that ``un.u`` is equivalent to :func:`uncertainty(un)<core.uncertainty>`
-        
-        **Example**::
-
-            >>> ur = ureal(2.5,0.5)
-            >>> ur.u
-            0.5
-            
-        """
-        if hasattr(self,'_u'):
-            return self._u
-        else:
-            # cache the return value
-            if self.is_elementary or self.is_intermediate:
-                self._u = self._node.u
-            else:
-                self._u = math.sqrt( std_variance_real(self) )
-
-            return self._u 
-            
-   #------------------------------------------------------------------------
-    @property
-    def v(self):
-        """Return the standard variance
-        
-        :rtype: float
-        
-        Note that ``un.v`` is equivalent to :func:`variance(un)<core.variance>`
-        
-        **Example**::
-            >>> ur = ureal(2.5,0.5)
-            >>> ur.v
-            0.25
-            
-        """
-        if hasattr(self,'_u'):
-            u = self.u 
-            return u*u
-        else:
-            if self.is_elementary or self.is_intermediate:
-                u = self._u = self._node.u
-                return u*u
-            else:
-                v = std_variance_real(self)
-                self._u = math.sqrt( v )
-                return v
-
-    #------------------------------------------------------------------------
-    @property
-    def df(self):
-        """Return the degrees of freedom
-        
-        :rtype: float
-
-        Note ``un.df`` is equivalent to :func:`dof(un)<core.dof>`
-        
-        **Example**::
-            >>> ur = ureal(2.5,0.5,3)
-            >>> ur.df
-            3.0        
-            
-        """
-        if self.is_elementary:
-            return self._node.df
-        else:
-            v_df = welch_satterthwaite(self)
-            if not hasattr(self,"_u"):
-                self._u = math.sqrt( v_df.cv )
-                
-        return v_df.df 
-
-    #-----------------------------------------------------------------
-    @property
-    def label(self):
-        """The uncertain-number label
-        
-        :rtype: str
-
-        Note ``un.label`` is equivalent to :func:`label(un)<core.label>`
-        
-        **Example**::
-            >>> x = ureal(2.5,0.5,label='x')
-            >>> x.label
-            'x'
-        
-            >>> label(x)
-            'x'
-            
-        """
-        try:
-            # Elementary, constant and intermediate UNs
-            return self._node.label
-        except AttributeError:
-            return None          
-
-    #------------------------------------------------------------------------
-    # Arithmetic operations
-    def __neg__(self):
-        """
-        Unary negative operator
-        
-        """
-        return UncertainReal(
-                -self.x
-            ,   vector.scale_vector(self._u_components,-1.0)
-            ,   vector.scale_vector(self._d_components,-1.0)
-            ,   vector.scale_vector(self._i_components,-1.0)
-            )
-            
-    #------------------------------------------------------------------------
-    def __pos__(self):
-        """
-        Unary positive operator
-
-        """     
-        # This is a copy but not a clone,
-        # because if ``self`` had a node this 
-        # object does not have it too.
-        return UncertainReal(
-                self.x
-            ,   vector.Vector(copy=self._u_components)
-            ,   vector.Vector(copy=self._d_components)
-            ,   vector.Vector(copy=self._i_components)
-            )
-    
-    #------------------------------------------------------------------------
-    def __add__(self,rhs):
-        if isinstance( rhs,(UncertainReal,numbers.Complex) ):
-            return _add(self,rhs)
-        else:
-            return NotImplemented
-        
-    def __radd__(self,lhs):
-        if isinstance(lhs,numbers.Complex):
-            return _radd(lhs,self)
-        else:
-            return NotImplemented
-
-    #------------------------------------------------------------------------
-    def __sub__(self,rhs):
-        if isinstance(rhs,(UncertainReal,numbers.Complex)):
-            return _sub(self,rhs)
-        else:
-            return NotImplemented
-        
-    def __rsub__(self,lhs):
-        if isinstance(lhs,numbers.Complex):
-            return _rsub(lhs,self)
-        else:
-            return NotImplemented
-
-    #------------------------------------------------------------------------
-    def __mul__(self,rhs):
-        if isinstance(rhs,(UncertainReal,numbers.Complex)):
-            return _mul(self,rhs)
-        else:
-            return NotImplemented
-        
-    def __rmul__(self,lhs):
-        if isinstance(lhs,numbers.Complex):
-            return _rmul(lhs,self)
-        else:
-            return NotImplemented
-
-    #------------------------------------------------------------------------
-    def __truediv__(self,rhs):
-        return self.__div__(rhs)
-        
-    def __div__(self,rhs):
-        if isinstance(rhs,(UncertainReal,numbers.Complex)):
-            return _div(self,rhs)
-        else:
-            return NotImplemented
-
-    def __rtruediv__(self,lhs):
-        return self.__rdiv__(lhs)
-        
-    def __rdiv__(self,lhs):
-        if isinstance(lhs,numbers.Complex):
-            return _rdiv(lhs,self)
-        else:
-            return NotImplemented
-
-    #------------------------------------------------------------------------
-    def __pow__(self,rhs):
-        if isinstance(rhs,(UncertainReal,numbers.Complex)):
-            return _pow(self,rhs)
-        else:
-            return NotImplemented
-
-    def __rpow__(self,lhs):
-        if isinstance(lhs,numbers.Complex):
-            return _rpow(lhs,self)
-        else:
-            return NotImplemented
-
-    #------------------------------------------------------------------------
-    def _exp(self):
-        """
-        Real exponential function
-        
-        """
-        x = float(self.x)
-        y = math.exp( x )
-        dy_dx = y
-        return UncertainReal(
-                y
-            ,   vector.scale_vector(self._u_components,dy_dx)
-            ,   vector.scale_vector(self._d_components,dy_dx)
-            ,   vector.scale_vector(self._i_components,dy_dx)
-        )
-        
-    #------------------------------------------------------------------------
-    def _log(self):
-        """
-        Real natural log function
-        
-        """
-        x = float(self.x)
-        y = math.log( x )
-        dy_dx = 1.0/x
-        return UncertainReal(
-                y
-            ,   vector.scale_vector(self._u_components,dy_dx)
-            ,   vector.scale_vector(self._d_components,dy_dx)
-            ,   vector.scale_vector(self._i_components,dy_dx)
-        )
-    
-    #------------------------------------------------------------------------
-    def _log10(self):
-        """
-        Real base-10 log function
-        
-        """
-        x = float(self.x)
-        y = math.log10( x )
-        dy_dx = LOG10_E/x
-        return UncertainReal(
-                y
-            ,   vector.scale_vector(self._u_components,dy_dx)
-            ,   vector.scale_vector(self._d_components,dy_dx)
-            ,   vector.scale_vector(self._i_components,dy_dx)
-        )
-    
-    #------------------------------------------------------------------------
-    def _sqrt(self):
-        """
-        Real square root function
-        
-        """
-        y = math.sqrt( self.x )
-        dy_dx = 0.5/y
-        return UncertainReal(
-                y
-            ,   vector.scale_vector(self._u_components,dy_dx)
-            ,   vector.scale_vector(self._d_components,dy_dx)
-            ,   vector.scale_vector(self._i_components,dy_dx)
-        )
-        
-    #------------------------------------------------------------------------
-    def _sin(self):
-        """
-        Real sine function
-        
-        """
-        y = math.sin( self.x )
-        dy_dx = math.cos( self.x )
-        
-        return UncertainReal(
-                y
-            ,   vector.scale_vector(self._u_components,dy_dx)
-            ,   vector.scale_vector(self._d_components,dy_dx)
-            ,   vector.scale_vector(self._i_components,dy_dx)
-            )
-    #------------------------------------------------------------------------
-    def _cos(self):
-        """
-        Real cosine function
-        
-        """
-        y = math.cos( self.x )
-        dy_dx = -math.sin( self.x )
-        return UncertainReal(
-                y
-            ,   vector.scale_vector(self._u_components,dy_dx)
-            ,   vector.scale_vector(self._d_components,dy_dx)
-            ,   vector.scale_vector(self._i_components,dy_dx)
-            )
-
-    #------------------------------------------------------------------------
-    def _tan(self):
-        """
-        Real tangent function
-        
-        """
-        y = math.tan( self.x )
-        d = math.cos( self.x )
-        dy_dx = 1.0/(d*d)
-        return UncertainReal(
-                y
-            ,   vector.scale_vector(self._u_components,dy_dx)
-            ,   vector.scale_vector(self._d_components,dy_dx)
-            ,   vector.scale_vector(self._i_components,dy_dx)
-            )
-            
-    #-----------------------------------------------------------------
-    def _asin(self):
-        """
-        Inverse real sine function
-        
-        """
-        x = float(self.x)
-        y = math.asin( x )
-        dy_dx = 1.0/math.sqrt((1 - x)*(1+x))
-        return UncertainReal(
-                y
-            ,   vector.scale_vector(self._u_components,dy_dx)
-            ,   vector.scale_vector(self._d_components,dy_dx)
-            ,   vector.scale_vector(self._i_components,dy_dx)
-            )
-
-    #-----------------------------------------------------------------
-    def _acos(self):
-        """
-        Inverse real cosine function
-        
-        """
-        x = float(self.x)
-        y = math.acos( x )
-        dy_dx = -1.0/math.sqrt((1 - x)*(1+x))
-        return UncertainReal(
-                y
-            ,   vector.scale_vector(self._u_components,dy_dx)
-            ,   vector.scale_vector(self._d_components,dy_dx)
-            ,   vector.scale_vector(self._i_components,dy_dx)
-            )
-
-    #-----------------------------------------------------------------
-    def _atan(self):
-        """
-        Inverse real tangent function
-        
-        """
-        x = float(self.x)
-        y = math.atan( x )
-        dy_dx = 1.0/(1 + x*x)
-        return UncertainReal(
-                y
-            ,   vector.scale_vector(self._u_components,dy_dx)
-            ,   vector.scale_vector(self._d_components,dy_dx)
-            ,   vector.scale_vector(self._i_components,dy_dx)
-            )
-
-    #-----------------------------------------------------------------
-    def _atan2(self,rhs):
-        """
-        Two-argument inverse real tangent function
-        
-        """
-        if isinstance(rhs,UncertainReal):
-            return _atan2_re_re(self,rhs)
-        elif isinstance(rhs,numbers.Real):
-            return _atan2_re_x(self,float(rhs))
-        elif isinstance(rhs,numbers.Complex):
-            raise TypeError('atan2 is undefined with a complex argument')
-        else:
-            return NotImplemented
-
-    def _ratan2(self,lhs):
-        if isinstance(lhs,numbers.Real):
-            return _atan2_x_re(float(lhs),self)
-        elif isinstance(lhs,numbers.Complex):
-            raise TypeError('atan2 is undefined with a complex argument')
-        else:
-            return NotImplemented
-        
-    #-----------------------------------------------------------------
-    def _sinh(self):
-        """
-        Real hyperbolic sine function
-        
-        """
-        y = math.sinh( self.x )
-        dy_dx = math.cosh( self.x )
-        return UncertainReal(
-                y
-            ,   vector.scale_vector(self._u_components,dy_dx)
-            ,   vector.scale_vector(self._d_components,dy_dx)
-            ,   vector.scale_vector(self._i_components,dy_dx)
-            )
-
-    #-----------------------------------------------------------------
-    def _cosh(self):
-        """
-        Real hyperbolic cosine function
-        
-        """
-        y = math.cosh( self.x )
-        dy_dx = math.sinh( self.x )
-        return UncertainReal(
-                y
-            ,   vector.scale_vector(self._u_components,dy_dx)
-            ,   vector.scale_vector(self._d_components,dy_dx)
-            ,   vector.scale_vector(self._i_components,dy_dx)
-            )
-
-    #-----------------------------------------------------------------
-    def _tanh(self):
-        """
-        Real hyperbolic tangent function
-        
-        """
-        y = math.tanh( self.x )
-        d = math.cosh( self.x )
-        dy_dx = 1.0/(d*d)
-        return UncertainReal(
-                y
-            ,   vector.scale_vector(self._u_components,dy_dx)
-            ,   vector.scale_vector(self._d_components,dy_dx)
-            ,   vector.scale_vector(self._i_components,dy_dx)
-            )
-            
-    #-----------------------------------------------------------------
-    def _asinh(self):
-        """
-        Inverse real hyperbolic sine function
-        
-        """
-        x = float(self.x)
-        y = math.asinh( x )
-        dy_dx = 1.0/math.sqrt(x**2 + 1)
-        return UncertainReal(
-                y
-            ,   vector.scale_vector(self._u_components,dy_dx)
-            ,   vector.scale_vector(self._d_components,dy_dx)
-            ,   vector.scale_vector(self._i_components,dy_dx)
-            )
-
-    #-----------------------------------------------------------------
-    def _acosh(self):
-        """
-        Inverse real hyperbolic cosine function
-        
-        """
-        x = float(self.x)
-        y = math.acosh( x )
-        dy_dx = 1.0/math.sqrt((x - 1)*(x + 1))
-        return UncertainReal(
-                y
-            ,   vector.scale_vector(self._u_components,dy_dx)
-            ,   vector.scale_vector(self._d_components,dy_dx)
-            ,   vector.scale_vector(self._i_components,dy_dx)
-            )
-
-    #-----------------------------------------------------------------
-    def _atanh(self):
-        """
-        Inverse real hyperbolic tangent function
-        
-        """
-        x = float(self.x)
-        y = math.atanh( x )
-        dy_dx = 1.0/((1 - x) * (1 + x))
-        return UncertainReal(
-                y
-            ,   vector.scale_vector(self._u_components,dy_dx)
-            ,   vector.scale_vector(self._d_components,dy_dx)
-            ,   vector.scale_vector(self._i_components,dy_dx)
-            )
-
-    #-----------------------------------------------------------------
-    def _magnitude(self):
-        """
-        Magnitude function
-
-        The magnitude of an uncertain real number is defined
-        everywhere except at the origin. A ``ZeroDivisionError`` is
-        raised in that case.
-
-        Returns
-        -------
-        UncertainReal
-        
-        """
-        x = float(self.x)
-        
-        if x==0:
-            raise ZeroDivisionError(
-                  "Cannot take |x| of an uncertain real number when x==0"
-            )
-        
-        dy_dx = math.copysign(1.0,x)
-
-        return UncertainReal(
-                abs(x)
-            ,   vector.scale_vector(self._u_components,dy_dx)
-            ,   vector.scale_vector(self._d_components,dy_dx)
-            ,   vector.scale_vector(self._i_components,dy_dx)
-            )
-          
-    #-----------------------------------------------------------------
-    def _mag_squared(self):
-        """
-        Return x**2 
-        
-        Returns
-        -------
-        UncertainReal
-        
-        """
-        return self*self
-        
-    #-----------------------------------------------------------------
-    def _phase(self):
-        """
-        Return the phase
-
-        The phase of an uncertain real number is always 0
-        with no uncertainty.
-        
-        """
-        return UncertainReal._constant(0.0)
-
-#----------------------------------------------------------------------------
-def _atan2_re_re(lhs,rhs): 
-    """
-    Return the bivariate arctan of a pair
-    of uncertain real numbers. 
-    
-    """
-    x = rhs.x
-    y = lhs.x
-    
-    den = (x**2 + y**2)
-    if den == 0.0:
-        dz_dx = dz_dy = 0.0
-    else:
-        dz_dx = -y/den
-        dz_dy = x/den
-        
-    return UncertainReal(
-            math.atan2(y,x)
-        ,   vector.merge_weighted_vectors(lhs._u_components,dz_dy,rhs._u_components,dz_dx)
-        ,   vector.merge_weighted_vectors(lhs._d_components,dz_dy,rhs._d_components,dz_dx)
-        ,   vector.merge_weighted_vectors(lhs._i_components,dz_dy,rhs._i_components,dz_dx)
-        )
-
-#----------------------------------------------------------------------------
-def _atan2_x_re(y,rhs):
-    x = rhs.x
-    den = (x**2 + y**2)
-    if den == 0.0:
-        dz_dx = 0.0
-    else:
-        dz_dx = -y/den
-    return UncertainReal(
-            math.atan2(y,x)
-        ,   vector.scale_vector(rhs._u_components,dz_dx)
-        ,   vector.scale_vector(rhs._d_components,dz_dx)
-        ,   vector.scale_vector(rhs._i_components,dz_dx)
-        )
-
-#----------------------------------------------------------------------------
-def _atan2_re_x(lhs,x):
-        y = lhs.x
-        den = (x**2 + y**2)
-        if den == 0.0:
-            dz_dy = 0.0
-        else:
-            dz_dy = x/den
-        return UncertainReal(
-                math.atan2(y,x)
-            ,   vector.scale_vector(lhs._u_components,dz_dy)
-            ,   vector.scale_vector(lhs._d_components,dz_dy)
-            ,   vector.scale_vector(lhs._i_components,dz_dy)
-            )
-
-#----------------------------------------------------------------------------
-def _pow(lhs,rhs):
-    """
-    Raise uncertain real `lhs` to the power of `rhs`
-    `lhs` is guaranteed UncertainReal, `rhs` is a number 
-    or an UncertainReal
-    
-    """
-    if isinstance(rhs,UncertainReal):
-        
-        r = rhs.x
-        l = lhs.x
-
-        try:
-            y = l**r
-        except ValueError:
-            # py 2.7 does not handle fractional powers of negative numbers 
-            # but py3 does by returning a complex. 
-            # We patch the py2 case by casting `lhs` to a ucomplex
-            return (lhs + 0j)**rhs 
-
-        if isinstance(y,numbers.Real):
-            
-            dy_dl = r * l**(r-1)
-            dy_dr = math.log(abs(l))*y if l != 0 else 0
-            
-            return UncertainReal(
-                    y
-                ,   vector.merge_weighted_vectors(lhs._u_components,dy_dl,rhs._u_components,dy_dr)
-                ,   vector.merge_weighted_vectors(lhs._d_components,dy_dl,rhs._d_components,dy_dr)
-                ,   vector.merge_weighted_vectors(lhs._i_components,dy_dl,rhs._i_components,dy_dr)
-                )
-        elif isinstance(y,numbers.Complex):
-            # If `y` is complex, do this as a ucomplex problem 
-            # This is only possible in py3
-            return (lhs + 0j)**rhs
-        else:
-            assert False,'unexpected'
- 
-    elif isinstance(rhs,numbers.Real): 
-        if rhs == 0:
-            return 1.0
-        elif rhs == 1:
-            return lhs
-        else:
-            l = lhs.x
-            r = rhs 
-            
-            try:
-                y = l**r
-            except ValueError:
-                # py 2.7 does not handle fractional powers of negative numbers 
-                # but py3 does by returning a complex. 
-                # We patch the py2 case by casting `lhs` to a ucomplex
-                return (lhs + 0j)**rhs 
-                
-            if isinstance(y,numbers.Real):
-                dy_dl = r * l**(r-1)
-                return UncertainReal(
-                        y
-                    ,   vector.scale_vector(lhs._u_components,dy_dl)
-                    ,   vector.scale_vector(lhs._d_components,dy_dl)
-                    ,   vector.scale_vector(lhs._i_components,dy_dl)
-                    )
-            elif isinstance(y,numbers.Complex):
-                # If `y` is complex, do this as a ucomplex problem 
-                # This is only possible in py3
-                return (lhs + 0j)**rhs
-            else:
-                assert False,'unexpected'
- 
-    elif isinstance(rhs,numbers.Complex): 
-        return (lhs + 0j)**rhs
-
-    else:
-        assert False, 'unexpected'
-
-
-#----------------------------------------------------------------------------
-def _rpow(lhs,rhs):
-    """
-    Raise `lhs` to the power of uncertain real `rhs`
-    
-    """
-    # Called from __rpow__, so we know that `rhs` is UncertainReal 
-    # `lhs` will be either float or complex
-    if isinstance(lhs,numbers.Real):    
-        l = lhs
-        r = rhs.x
-
-        try:
-            y = l**r
-        except ValueError:
-            # py 2.7 does not handle fractional powers of negative numbers 
-            # but py3 does by returning a complex. 
-            # We patch the py2 case by casting `lhs` to a ucomplex
-            return lhs**(rhs + 0j) 
-                
-        if isinstance(y,numbers.Real):
-            dy_dr = math.log(abs(l))*y if l != 0 else 0
-            
-            return UncertainReal(
-                    y
-                ,   vector.scale_vector(rhs._u_components,dy_dr)
-                ,   vector.scale_vector(rhs._d_components,dy_dr)
-                ,   vector.scale_vector(rhs._i_components,dy_dr)
-                )
-        elif isinstance(y,numbers.Complex):
-            # If `y` is complex, do this as a ucomplex problem 
-            return lhs**(rhs + 0j)
-        else:
-            assert False,'unexpected'     
-            
-    elif isinstance(lhs,numbers.Complex):
-        return lhs**(rhs + 0j)
-        
-    else:
-        assert False, 'unexpected'
- 
-#----------------------------------------------------------------------------
-def _div(lhs,rhs):
-    """
-    Divide the uncertain real number `lhs` by `rhs`
-    
-    """
-    if isinstance(rhs,UncertainReal):
-    
-        r = rhs.x
-        l = lhs.x
-
-        y = l/r
-        dy_dl = 1.0/r
-        dy_dr = -y/r
-        
-        return UncertainReal(
-                y
-            ,   vector.merge_weighted_vectors(
-                    lhs._u_components,dy_dl,rhs._u_components,dy_dr
-                )
-            ,   vector.merge_weighted_vectors(
-                    lhs._d_components,dy_dl,rhs._d_components,dy_dr
-                )
-            ,   vector.merge_weighted_vectors(
-                    lhs._i_components,dy_dl,rhs._i_components,dy_dr
-                )
-            )
-            
-    elif isinstance(rhs,numbers.Real):
-        if rhs == 1.0:
-            return lhs 
-        else:
-            l = lhs.x
-
-            y = l/rhs
-            dy_dl = 1.0/rhs
-            
-            return UncertainReal(
-                    y
-                ,   vector.scale_vector(lhs._u_components,dy_dl)
-                ,   vector.scale_vector(lhs._d_components,dy_dl)
-                ,   vector.scale_vector(lhs._i_components,dy_dl)
-                )
-    elif isinstance(rhs,numbers.Complex):
-        if rhs == 1.0:
-            r = +lhs
-            i = UncertainReal._constant(0.0)
-        else:
-            norm = abs(rhs)**2
-            r = lhs * rhs.real/norm
-            i = lhs * -rhs.imag/norm
-            
-        return UncertainComplex(r,i)   
-    else:
-        assert False, 'unexpected'
-
-#----------------------------------------------------------------------------
-def _rdiv(lhs,rhs):
-    """
-    Divide `lhs` by the uncertain real number `rhs`
-    
-    """
-    if isinstance(lhs,numbers.Real):    
-        r = rhs.x
-
-        y = lhs/r
-        dy_dr = -y/r
-        return UncertainReal(
-                y
-            ,   vector.scale_vector(rhs._u_components,dy_dr)
-            ,   vector.scale_vector(rhs._d_components,dy_dr)
-            ,   vector.scale_vector(rhs._i_components,dy_dr)
-            )
-    elif isinstance(lhs,numbers.Complex):
-        r = lhs.real / rhs 
-        i = lhs.imag / rhs 
-        
-        return UncertainComplex(r,i)
-    else:
-        assert False, 'unexpected'
-
-#----------------------------------------------------------------------------
-def _mul(lhs,rhs):
-    """
-    Multiply `rhs` with the uncertain real number `lhs` 
-    
-    """
-    if isinstance(rhs,UncertainReal):
-    
-        l = lhs.x
-        r = rhs.x
-        return UncertainReal(
-                l*r
-            ,   vector.merge_weighted_vectors(
-                    lhs._u_components,r,rhs._u_components,l
-                )
-            ,   vector.merge_weighted_vectors(
-                    lhs._d_components,r,rhs._d_components,l
-                )
-            ,   vector.merge_weighted_vectors(
-                    lhs._i_components,r,rhs._i_components,l
-                )
-            )
-
-    elif isinstance(rhs,numbers.Real):
-        if rhs == 1.0:
-            return lhs
-        else:
-            return UncertainReal(
-                    float.__mul__(lhs.x,float(rhs))
-                ,   vector.scale_vector(lhs._u_components,rhs)
-                ,   vector.scale_vector(lhs._d_components,rhs)
-                ,   vector.scale_vector(lhs._i_components,rhs)
-                )
-                
-    elif isinstance(rhs,numbers.Complex):
-        if rhs == 1.0:
-            r = +lhs 
-            i = UncertainReal._constant(0.0)
-        else:
-            r = lhs * rhs.real
-            i = lhs * rhs.imag
-
-        return UncertainComplex(r,i)
-   
-    else:
-        assert False, 'unexpected'
-
-#----------------------------------------------------------------------------
-def _rmul(lhs,rhs):
-    """
-    Multiply `lhs` with the uncertain real number `rhs` 
-    
-    """
-    if isinstance(lhs,numbers.Real):    
-        if lhs == 1.0:
-            return rhs
-        else:
-            return UncertainReal(
-                    float.__mul__(float(lhs),rhs.x)
-                ,   vector.scale_vector(rhs._u_components,lhs)
-                ,   vector.scale_vector(rhs._d_components,lhs)
-                ,   vector.scale_vector(rhs._i_components,lhs)
-                )
-    elif isinstance(lhs,numbers.Complex):
-        if lhs == 1.0:
-            r = +rhs 
-            i = UncertainReal._constant(0.0)
-        else:
-            r = lhs.real * rhs 
-            i = lhs.imag * rhs 
-    
-        return UncertainComplex(r,i)
-    else:
-        assert False, 'unexpected'
-
-#----------------------------------------------------------------------------
-def _sub(lhs,rhs):
-    """
-    Subtract `rhs` from the uncertain real number `lhs` 
-    
-    """
-    if isinstance(rhs,UncertainReal):
-        return UncertainReal(
-                lhs.x - rhs.x
-            ,   vector.merge_weighted_vectors(
-                    lhs._u_components,1.0,rhs._u_components,-1.0
-                )
-            ,   vector.merge_weighted_vectors(
-                    lhs._d_components,1.0,rhs._d_components,-1.0
-                )
-            ,   vector.merge_weighted_vectors(
-                    lhs._i_components,1.0,rhs._i_components,-1.0
-                )
-            )
-            
-    elif isinstance(rhs,numbers.Real):
-        if rhs == 0.0:
-            return lhs
-        else:
-            return UncertainReal(
-                    float.__sub__(lhs.x,float(rhs))
-                ,   vector.scale_vector(lhs._u_components,1.0)
-                ,   vector.scale_vector(lhs._d_components,1.0)
-                ,   vector.scale_vector(lhs._i_components,1.0)
-                )
-                
-    elif isinstance(rhs,numbers.Complex):
-        if rhs == 0.0:
-            r = +lhs 
-            i = UncertainReal._constant( -rhs.imag )
-        else:
-            r = lhs - rhs.real
-            i = UncertainReal._constant( -rhs.imag )
-            
-        return UncertainComplex(r,i)
-   
-    else:
-        assert False, 'unexpected'
-  
-#----------------------------------------------------------------------------
-def _rsub(lhs,rhs):  
-    """
-    Subtract the uncertain real number `rhs` from `lhs`
-    
-    """
-    if isinstance(lhs,numbers.Real):    
-        if lhs == 0.0:
-            return -rhs
-        else:
-            return UncertainReal(
-                float.__sub__(float(lhs),rhs.x)
-            ,   vector.scale_vector(rhs._u_components,-1.0)
-            ,   vector.scale_vector(rhs._d_components,-1.0)
-            ,   vector.scale_vector(rhs._i_components,-1.0)
-            )
-                
-    elif isinstance(lhs,numbers.Complex):
-        if lhs == 0.0:
-            r = -rhs 
-            i = UncertainReal._constant(0.0)
-        else:
-            r = lhs.real - rhs 
-            i = UncertainReal._constant(lhs.imag)
-        
-        return UncertainComplex(r,i)
-
-    else:
-        raise NotImplementedError()
-
-#----------------------------------------------------------------------------
-def _add(lhs,rhs):
-    """
-    Add the uncertain real number `lhs` to `rhs`
-    
-    `lhs` is guaranteed UncertainReal
-    `rhs` can be UncertainReal or a number
-    
-    """
-    if isinstance(rhs,UncertainReal):
-            
-        return UncertainReal(
-                lhs.x + rhs.x
-            ,   vector.merge_vectors(lhs._u_components,rhs._u_components)
-            ,   vector.merge_vectors(lhs._d_components,rhs._d_components)
-            ,   vector.merge_vectors(lhs._i_components,rhs._i_components)
-            )
-            
-    elif isinstance(rhs,numbers.Real):
-        if rhs == 0.0:
-            return lhs
-        else:
-            return UncertainReal(
-                    lhs.x + rhs
-                ,   vector.scale_vector(lhs._u_components,1.0)
-                ,   vector.scale_vector(lhs._d_components,1.0)
-                ,   vector.scale_vector(lhs._i_components,1.0)
-                )
-    elif isinstance(rhs,numbers.Complex):
-        if rhs == 0.0:
-            r = +lhs 
-            i = UncertainReal._constant(0.0)
-        else:
-            r = lhs + rhs.real 
-            i = UncertainReal._constant(rhs.imag)
-            
-        return UncertainComplex(r,i)
-   
-    else:
-        assert False, 'unexpected'
-        
-#----------------------------------------------------------------------------
-def _radd(lhs,rhs):
-    """
-    Add `lhs` to the uncertain real number `rhs`
-    `rhs` is guaranteed UncertainReal
-    
-    """
-    if isinstance(lhs,numbers.Real):    
-        if lhs == 0.0:
-            return rhs
-        else:
-            return UncertainReal(
-                    float.__add__(float(lhs),rhs.x)
-                ,   vector.scale_vector(rhs._u_components,1.0)
-                ,   vector.scale_vector(rhs._d_components,1.0)
-                ,   vector.scale_vector(rhs._i_components,1.0)
-                )
-                
-    elif isinstance(lhs,numbers.Complex):
-        if lhs == 0.0:
-            r = +rhs
-            i = UncertainReal._constant(0.0)
-        else:
-            r = lhs.real + rhs 
-            i = UncertainReal._constant(lhs.imag)
-            
-        # Addition of a complex changes the type
-        return UncertainComplex(r,i)
-        
-    else:
-        assert False, 'unexpected'
-
-#----------------------------------------------------------------------------
-def set_correlation_real(x1,x2,r):
-    """
-    Assign a correlation coefficient between ``x1`` and ``x2``
-
-    Parameters
-    ----------
-    x1, x2 : UncertainReal
-    r: float
-    
-    """
-    if (
-        x1.is_elementary and 
-        x2.is_elementary
-    ):        
-    
-        ln1 = x1._node
-        ln2 = x2._node
-        
-        if (
-            not ln1.independent and
-            not ln2.independent
-        ):
-            if ln1 is ln2 and r != 1.0:
-                raise ValueError(
-                    "value should be 1.0, got: '{}'".format(r)
-                )
-            else:
-                ln1.correlation[ln2.uid] = r 
-                ln2.correlation[ln1.uid] = r 
-        else:
-            raise RuntimeError( 
-                "`set_correlation` called on independent node"
-            )
-    else:
-        raise TypeError(
-            "Arguments must be elementary uncertain numbers, \
-            got: {!r} and {!r}".format(x1,x2)
-        )
-#----------------------------------------------------------------------
-def get_correlation_real(x1,x2):
-    """Return the correlation between ``x1`` and `x2``
-    
-    A correlation coefficient may be calculated between a pair 
-    of uncertain real numbers ``x1`` and `x2``, which need not
-    be elementary.
-    
-    Parameters
-    ----------
-    x1, x2 : UncertainReal
-    
-    Returns
-    -------
-    float
-    
-    """
-    if x1.is_elementary and x2.is_elementary:
-        ln1 = x1._node
-        ln2 = x2._node
-        
-        if ln1 is ln2:
-            return 1.0
-        else:
-            return ln1.correlation.get( ln2.uid, 0.0 )
-        
-    else:
-        v1 = std_variance_real(x1)
-        v2 = std_variance_real(x2)
-        
-        num = std_covariance_real(x1,x2)
-        den =  math.sqrt( v1*v2 )
-        
-        return num / den if num != 0.0 else 0.0
-    
-#----------------------------------------------------------------------------
-def std_variance_real(x):
-    """
-    Return the standard variance
-
-    Parameter
-    ---------
-    x : UncertainReal
-
-    Returns
-    -------
-    float
-    
-    """
-    # The independent components of uncertainty
-    # ( Faster this way than with reduce()! )
-    var = 0.0
-    if len(x._u_components) != 0:    
-        var += math.fsum(
-            u_i * u_i 
-                for u_i in x._u_components.itervalues()
-        )
-    
-    # For these terms correlations are possible
-    if len(x._d_components) != 0:
-        cpts = x._d_components
-        keys = cpts.keys()
-        values = cpts.values()
-        
-        for i,k_i in enumerate(keys):
-            u_i = values[i]
-            var += u_i * u_i 
-            var += math.fsum(
-                2.0 *
-                u_i *
-                k_i.correlation.get(k_j.uid,0.0) *
-                values[j+i+1]
-                    for j,k_j in enumerate( keys[i+1:] )
-            )
-                            
-    return var
-
-#----------------------------------------------------------------------
-def std_covariance_real(x1,x2):
-    """
-    Return the covariance between 'x1' and 'x2'
-
-    Parameter
-    ---------
-    x1, x2 : UncertainReal
-
-    Returns
-    -------
-    float
-        
-    """
-    # Assume that `x1` and `x2` are not elementary UNs 
-    
-    cv = 0.0
-    
-    # `k1_i` is not correlated with anything, but if 
-    # `k1_i` happens to influence x2 we get a contribution.    
-    cv += math.fsum(
-        u1_i * x2._u_components.get(k1_i,0.0)
-            for k1_i,u1_i in x1._u_components.iteritems()
-    )
-                    
-    # `k1_i` may be correlated with `k2_i`
-    for k1_i,u1_i in x1._d_components.iteritems():
-        cv += math.fsum(
-            u1_i *
-            k1_i.correlation.get(k2_i.uid,0.0) *
-            u2_i
-                for k2_i,u2_i in x2._d_components.iteritems()
-        )
-
-    return cv
-
-#----------------------------------------------------------------------
-def get_covariance_real(x1,x2):
-    """Return the covariance between ``x1`` and `x2``
-    
-    Covariance may be calculated between a pair 
-    of uncertain real numbers ``x1`` and `x2``, 
-    which are not elementary.
-    
-    Returns
-    -------
-    float
-    
-    """
-    if x1.is_elementary and x2.is_elementary:
-        n1 = x1._node
-        n2 = x2._node
-        return n1.u*n1.correlation.get(n2.uid,0.0)*n2.u
-    else:        
-        return std_covariance_real(x1,x2) 
-        
-#----------------------------------------------------------------------------
-def welch_satterthwaite(x):
-    """Return the variance and degrees-of-freedom.
-
-    Uses the Welch Satterthwaite calculation of dof
-    for an uncertain real number ``x``.
-    
-    Uses the extensions described by Willink
-    in Metrologia 44 (2007).
-    
-    Parameters
-    ----------
-    x : UncertainReal
-
-    Returns
-    -------
-    The variance and degrees-of-freedom
-    
-    """    
-    if not isinstance(x,UncertainReal):
-        raise TypeError(
-            "UncertainReal required, got: '{!r}'".format(x)
-        )
-    
-    if x.is_elementary:
-        # This isn't used in the current implementation
-        return VarianceAndDof(x.v,x.df)
-     
-    elif _is_uncertain_real_constant(x):
-        return VarianceAndDof(0.0,inf)
-        
-    else:      
-        u_cpts = x._u_components
-        u_keys = u_cpts.keys()      # Leaf objects
-        u_values = u_cpts.values()  # uncertainties
-        u_dof = [ k_i.df for k_i in u_keys ]
-
-        d_cpts = x._d_components
-        d_keys = d_cpts.keys()      # Leaf objects
-        d_values = d_cpts.values()  # uncertainties
-        d_dof = [ k_i.df for k_i in d_keys ]
-
-        # If everything has infinite DoF we don't need to use WS
-        degrees_of_freedom = u_dof + d_dof
-        if degrees_of_freedom.count(inf) == len(degrees_of_freedom):
-            return VarianceAndDof(x.v,inf)
-         
-        #----------------------------------------------------------
-        var = 0.0                       # combined standard variance
-        cpts_lst = []                   # component variances  
-        dof_lst = []
- 
-        # Independent components. So, no worries about ensembles   
-        for i,u_i in enumerate(u_values):
-                                    
-            v_i = u_i * u_i
-            var += v_i
-            df_i = u_dof[i] 
-
-            cpts_lst.append(v_i)
-            dof_lst.append(df_i)
-
-        #-----------------------------------------        
-        # The restriction on correlations between influences
-        # is relaxed for complex quantities. 
-        # We follow the method of 'Result 2' in
-        # Willink, Metrologia 44 (2007) 340-349. Note,
-        # however, that this would not be valid if the
-        # correlation was the result of a functional
-        # combination of other influences that
-        # have finite degrees of freedom (see
-        # Willink, Metrologia 45 (2008) 63-67.
-        #
-        # The restriction on correlations between influences
-        # is relaxed for ensembles of real quantities. 
-        # They are treated as a single component when evaluating WS, 
-        # in keeping with the Willink reference above.
-        #
-        
-        # Control value that may get changed to NaN below        
-        df = 0.0
-                
-        # Used to accumulate the sums of variances
-        # of all components in ensembles.
-        cpts_map = {}   
-
-        # flag for handling the case of a complex number
-        finish_complex = False  
-        
-        if len(d_keys):
-            # The final item in the sequence is treated separately below
-            for i,k_i in enumerate(d_keys[:-1]):
-                                        
-                u_i = d_values[i]
-                v_i = u_i * u_i
-                var += v_i
-                df_i = d_dof[i]
-                                    
-                # Control of complex. 
-                complex_id = getattr( k_i, 'complex', (None,None) )
-
-                # Need to freeze this set to use it as a dict key
-                # that identifies the ensemble.
-                ensemble_i = frozenset( k_i.ensemble )
-                
-                if len(ensemble_i) !=0 and ensemble_i not in cpts_map:
-                    # Create a new component entry for this ensemble
-                    cpts_map[ensemble_i] = [0,df_i]
-
-                if ensemble_i in cpts_map:
-                    # Update the total variance of this ensemble
-                    cpts_map[ensemble_i][0] += v_i
-                    
-                elif finish_complex:
-                    # In this case, we are continuing to evaluate 
-                    # a single component for the WS calculation,
-                    # because this is the imaginary component of
-                    # a complex number.
-                    v_old =  cpts_lst[-1]
-                    cpts_lst[-1] = v_old + v_i
-                
-                else:   
-                    # Update the list of variance components for a single influence
-                    cpts_lst.append(v_i)
-                    dof_lst.append(df_i)
-
-                # Set flag only when both complex components are identified,
-                # because it is possible that just one component may
-                # be given as the argument `x`.
-                # NB, consecutive keys are assumed here
-                if (k_i.uid,d_keys[i+1].uid) != complex_id:
-                    finish_complex = False
-                else:
-                    # i.e., we need to process the next component
-                    finish_complex =  True
-                    
-                # ---------------------------------------------------------
-                nu_i_infinite = math.isinf( df_i ) 
-                
-                # Look at the remaining influences 
-                for j,k_j in enumerate(d_keys[i+1:]):
-                
-                    if k_j.uid in k_i.correlation:                        
-                        u_j = d_values[i+1+j]
-                        r = k_i.correlation[k_j.uid]
-                        covar_ij = 2.0*u_i*r*u_j
-                        var += covar_ij    
-
-                        if nu_i_infinite and math.isinf( k_j.df ):
-                            # The correlated influences both have  
-                            # infinite dof, so it is OK to use WS.
-                            # Since infinite DoF are not summed
-                            # in WS, we do not need to modify `cpts_lst`
-                            #
-                            continue
-                                        
-                        # Members of an ensemble may be correlated.
-                        elif k_j.uid in ensemble_i:
-                            cpts_map[ensemble_i][0] += covar_ij
-                            continue
-                                
-                        # The real and imaginary components of a
-                        # complex quantity may be correlated.
-                        # This code is executed when the
-                        # imaginary component associated with k_i
-                        # (a real component) is encountered. It puts
-                        # the covariance term into cpts_lst. The
-                        # variance associated with `k_j` will be
-                        # included in when the outer loop next increments.
-                        # I.e., here we are only worried about off-diagonal
-                        # components of the covariance matrix.
-                        #
-                        elif (k_i.uid,k_j.uid) == complex_id:
-                            cpts_lst[-1] += covar_ij
-                            continue
-
-                        else:
-                            # Correlation with no excuse, illegal!
-                            df = nan
-                            # Don't expect to get here, because of 
-                            # controls on using ``set_correlation``
-                            assert False 
-
-            # Last value cannot be correlated with anything 
-            # that has not already been processed,
-            # but it might be the final component of an ensemble 
-            k_i = d_keys[-1]
-            u_i = d_values[-1]
-            v_i = u_i * u_i
-            df_i = d_dof[-1]
-            var += v_i
-                
-            ensemble_i = frozenset( k_i.ensemble )
-            if ensemble_i in cpts_map:
-                cpts_map[ensemble_i][0] += v_i
-                
-            elif finish_complex:
-                v_old =  cpts_lst[-1]
-                cpts_lst[-1] = v_old + v_i
-                
-            else:
-                cpts_lst.append(v_i)
-                dof_lst.append(df_i)
-        
-        # Finish building cpts_lst and dof_lst
-        # using the values accumulated in `cpts_map`
-        values = cpts_map.itervalues() if PY2 else cpts_map.values()
-        for v_i,df_i in values:
-            cpts_lst.append(v_i)
-            dof_lst.append(df_i)   
-            
-        # There is a pathological case where var == 0.
-        # It can occur in a product of zero-valued uncertain factors.
-        if var == 0: df = nan
-                
-        #--------------------------------------------------------------------        
-        if math.isnan(df):
-            return VarianceAndDof(var,nan)
-        else:
-            # Final calculation of WS 
-            den = 0.0
-            for v_i,dof_i in izip(cpts_lst,dof_lst):
-                if not math.isinf(dof_i):
-                    u2 = v_i / var
-                    den += u2 * u2 / dof_i
-            try:
-                return VarianceAndDof(var,1.0/den)
-            except ZeroDivisionError:
-                return VarianceAndDof(var,inf)
-                
-#----------------------------------------------------------------------------
-def real_ensemble(seq,df):
-    """
-    Declare the uncertain numbers in ``seq`` to be an ensemble.
-
-    The elements of ``seq`` must be elementary
-    and have the same number of degrees of freedom. 
-    
-    It is permissible for members of an ensemble to be correlated 
-    and have finite degrees of freedom without causing problems 
-    when evaluating the effective degrees of freedom. See: 
-    
-    R Willink, Metrologia 44 (2007) 340-349, section 4.1.1
-
-    Effectively, members of an ensemble are treated 
-    as simultaneous independent measurements of 
-    a multivariate distribution. 
-    
-    """
-    # TODO: assertions not required in release version
-    # have been declared independent=False 
-    assert all( s_i._node.independent == False for s_i in seq )
-
-    # ensemble members must have the same degrees of freedom
-    assert all( s_i.df == df for s_i in seq )
-
-    # ensemble members must be elementary
-    assert all( s_i.is_elementary for s_i in seq )
-            
-    ensemble = set( x._node.uid for x in seq )
-    for s_i in seq:
-        s_i._node.ensemble = ensemble     
-                
-#----------------------------------------------------------------------------
-def append_real_ensemble(member,x):
-    """
-    Append an element to the an existing ensemble
-
-    The uncertain number ``x`` must be elementary and have the 
-    same number of degrees of freedom as other members 
-    of the ensemble (not checked). 
-    
-    """
-    # TODO: remove assertions in release version, because 
-    # this function is only called from within GTC modules. 
-    assert x.df == member._node.df
-    assert x.is_elementary
-    assert x._node.independent == False
-    
-    # All Leaf nodes refer to the same ensemble object 
-    # So by adding a member here, all the other Leaf nodes 
-    # see the change.
-    member._node.ensemble.add(x._node)
-    x._node.ensemble = member._node.ensemble
-
-#---------------------------------------------------------------------------
-def z_to_seq( z ):
-    """Return a 4-element sequence (re, -im, im, re)
-
-    Parameter
-    ---------
-    z : complex
-    
-    """
-    z = complex(z)
-    re,im = z.real,z.imag
-    return (re, -im, im, re)
-
-#---------------------------------------------------------------------------
-class UncertainComplex(object):
-    
-    """
-    An :class:`UncertainComplex` holds information about the measured
-    value of a complex-valued quantity
-
-    """
-    
-    __slots__ = (
-        'real'
-    ,   'imag'
-    ,   '_value'
-    ,   '_u'                    
-    ,   '_r'                    
-    ,   '_v'                    
-    ,   '_label'
-    ,   'is_elementary'         
-    ,   'is_intermediate'       
-    )
-
-    #------------------------------------------------------------------------
-    def __init__(self,r,i):
-        """
-        UncertainComplex(r,i)
-        
-        An :class:`UncertainComplex` object encapsulates a pair 
-        of :class:`UncertainReal` objects
-
-        Parameters
-        ----------
-        r, i : UncertainReal
-        
-        """
-        # TODO: real and imaginary components do not always 
-        # have the same `is_elementary` status!
-        #
-        # For example, doing arithmetic between an elementary 
-        # UncertainReal and an UncertainComplex produces a 
-        # constant UncertainReal of zero for the imaginary 
-        # component. There may be other cases.
-        # We could make this go away by forcing 
-        # trivial addition and subtraction of zero to 
-        # produce a new uncertain number.
-        # 
-        assert (i.is_elementary == r.is_elementary) or\
-            (i.is_elementary and _is_uncertain_real_constant(r)) or\
-            (r.is_elementary and _is_uncertain_real_constant(i))
-            
-        assert i.is_intermediate == r.is_intermediate
-        
-        self.real = r
-        self.imag = i
-        self._value = complex(r.x,i.x)
-        
-        self.is_elementary = r.is_elementary or i.is_elementary
-        self.is_intermediate = r.is_intermediate
-
-    #----------------------------------------------------------------------------
-    @classmethod
-    def _constant(cls,z,label=None):
-        """
-        Return a constant uncertain complex number.
-        
-        A constant uncertain complex number has no uncertainty
-        and infinite degrees of freedom.        
-
-        The real and imaginary components are given labels 
-        with the suffixes '_re' and '_im' to added ``label``.
-        
-        Parameters
-        ----------
-        z : complex
-        label : string, or None
-
-        Returns
-        -------
-        UncertainComplex
-        
-        """
-        if label is None:
-            label_r,label_i = None,None
-        else:
-            label_r = "{}_re".format(label)
-            label_i = "{}_im".format(label)
-            
-        real = UncertainReal._constant(z.real,label_r)
-        imag = UncertainReal._constant(z.imag,label_i)
-
-        ucomplex = UncertainComplex(real,imag)    
-        ucomplex._label = label
-            
-        return ucomplex        
-
-    #----------------------------------------------------------------------------
-    @classmethod
-    def _elementary(cls,z,u_r,u_i,r,df,label,independent):
-        """
-        Return an elementary uncertain complex number.
-
-        Parameters
-        ----------
-        x : complex
-        u_r, u_i : standard uncertainties 
-        r : correlation coefficient
-        df : float
-        label : string, or None
-
-        Returns
-        -------
-        UncertainComplex
-        
-        The real and imaginary components are given labels 
-        with the suffixes '_re' and '_im' to added ``label``.
-
-        The ``independent`` argument controls whether this
-        uncertain number may be correlated with others.
-        
-        """
-        if label is None:
-            label_r,label_i = None,None
-            
-        else:
-            label_r = "{}_re".format(label)
-            label_i = "{}_im".format(label)
-            
-        # `independent` will be False if `r != 0`
-        real = UncertainReal._elementary(z.real,u_r,df,label_r,independent)
-        imag = UncertainReal._elementary(z.imag,u_i,df,label_i,independent)
-
-        # We need to be able to look up complex pairs
-        # The integer part of the IDs are consecutive.
-        complex_id = (real._node.uid,imag._node.uid)
-        real._node.complex = complex_id 
-        imag._node.complex = complex_id
-        
-        if r is not None:
-            real._node.correlation[imag._node.uid] = r 
-            imag._node.correlation[real._node.uid] = r 
-            
-        ucomplex = UncertainComplex(real,imag)
-        ucomplex.is_elementary = True
-        
-        ucomplex._label = label
-            
-        return ucomplex   
-        
-    #----------------------------------------------------------------------------
-    @classmethod
-    def _intermediate(cls,z,label):
-        """
-        Return an intermediate uncertain complex number
-
-        :arg z: the uncertain complex number
-        :type z: :class:`UncertainComplex`
-
-        :arg label: str
-
-        If ``label`` is not ``None`` the label will be applied
-        to the uncertain complex number and labels with
-        a suitable suffix will be applied to the
-        real and imaginary components.
-        
-        """
-        if label is None:
-            UncertainReal._intermediate(z.real,None)
-            UncertainReal._intermediate(z.imag,None) 
-        else:
-            label_r = "{}_re".format(label)
-            label_i = "{}_im".format(label)
-            
-            UncertainReal._intermediate(z.real,label_r)
-            UncertainReal._intermediate(z.imag,label_i) 
-            
-        z._label = label
-        
-    #------------------------------------------------------------------------
-    def _round(self,digits,df_decimals):
-        """
-        `digits` specifies the number of significant digits of 
-        in the least component uncertainty that will be retained. 
-        
-        The components of the value will use the same precision. 
-        
-        The degrees-of-freedom will be represented using 
-        `df_decimals` decimal places.
-
-        `df_decimals` specifies the number of decimal places 
-        reported for the degrees-of-freedom.
-        
-        Degrees-of-freedom are greater than `inf_dof` are set to `inf`.
-        
-        """
-        v11, v12, v21, v22 = self.v 
-        re_u = math.sqrt( v11 )
-        im_u = math.sqrt( v22 )
-        
-        if (
-            cmath.isnan(self.x) or cmath.isinf(self.x) or 
-            math.isnan(re_u) or math.isinf(re_u) or 
-            math.isnan(im_u) or math.isinf(im_u) 
-        ):
-            return GroomedUncertainComplex(
-                x = self.x,
-                u = [re_u,im_u],
-                r = None,
-                df = self.df,
-                label = self.label,
-                precision = digits,
-                df_decimals = df_decimals,
-                re_u_digits = '{}'.format(re_u),
-                im_u_digits = '{}'.format(im_u)
-            )
-            
-        elif v11 != 0 or v22 != 0:
-            re = self.real 
-            im = self.imag 
-            
-            # Real and imaginary component uncertainties are different
-            # find the lesser uncertainty and round to two digits,
-            # then express the results in this precision.
-            u = min(re.u, im.u)
-            # However, if one component has no uncertainty use the other 
-            if u == 0.0:
-                u = max(re.u, im.u)
-        
-            log10_u = math.log10( u )
-            if log10_u.is_integer(): log10_u += 1 
-            
-            # The least power of 10 above the value of `u`
-            exponent = math.ceil( log10_u ) 
-            
-            # In fixed-point, precision is the number of decimal places. 
-            decimal_places = 0 if exponent-digits >= 0 else int(digits-exponent)
-        
-            factor = 10**(exponent-digits)
-            
-            re_x = factor*round(re.x/factor)
-            re_u = factor*round(re.u/factor)
-            
-            im_x = factor*round(im.x/factor)
-            im_u = factor*round(im.u/factor)
-
-            # Get the decimal places representing uncertainty 
-            # When the uncertainty is to the left of the 
-            # decimal point there will be `digits` 
-            # but to the right of the decimal point there must
-            # be sufficient to reach the units column.
-            
-            # TODO: generalise so that we can use the format 
-            # specifier to control this. Let the precision parameter
-            # be the number of significant digits in the uncertainty 
-            # and format the result accordingly.
-            
-            # Also need to generalise so that it works with 
-            # E and G presentations
-            if decimal_places <= 1:
-                re_u_digits = "{1:.{0}f}".format(decimal_places,re_u)
-                im_u_digits = "{1:.{0}f}".format(decimal_places,im_u)
-            else:
-                re_u_digits = "{:.0f}".format(re_u/factor)
-                im_u_digits = "{:.0f}".format(im_u/factor)
-
-            den = (re_u*im_u)
-            r = v12/den if v12 != 0.0 else 0.0
-            r_factor = 10**(-3)
-            r = r_factor*round(r/r_factor)
-
-            df = self.df
-            if not math.isnan(df):
-<<<<<<< HEAD
-                if df > inf_dof:
-                    df = inf
-                else:
-                    df_factor = 10**(-df_decimals)
-                    df = df_factor*math.floor(self.df/df_factor)
-                    if not math.isnan(df) and df > inf_dof: df = inf
-=======
-                if not math.isinf(df):
-                    df_factor = 10 ** (-df_decimals)
-                    df = df_factor * math.floor(df / df_factor)
-                    if df > inf_dof:
-                        df = inf
->>>>>>> 8e2513a0
-            
-            return GroomedUncertainComplex(
-                x = complex(re_x,im_x),
-                u = [re_u,im_u],
-                r = r,
-                df = df,
-                label = self.label,
-                precision = decimal_places,
-                df_decimals = df_decimals,
-                re_u_digits = re_u_digits,
-                im_u_digits = im_u_digits
-            )
-        elif _is_uncertain_complex_constant(self):
-            # Just use Python's default fixed-point precision
-            return GroomedUncertainComplex(
-                x = self.x,
-                u = [0.0, 0.0],
-                r = None,
-                df = inf,
-                label = self.label,
-                precision = 6,
-                df_decimals = 0,
-                re_u_digits = 0,
-                im_u_digits = 0
-            )
-            
-        else:
-            assert False, 'unexpected'
-            
-    #------------------------------------------------------------------------
-    def __repr__(self):
-        
-        x = self.x
-        u = self.u
-        r = self.r  
-        df = self.df
-        
-        if not math.isnan(df) and df > inf_dof:
-            df = inf 
-
-        if self.label is None:
-            s = ("ucomplex(({0.real:.16g}{0.imag:+.16g}j), "
-                "u=[{1[0]!r},{1[1]!r}], "
-                "r={2!r}, df={3!r}"
-                ")").format( 
-                x,u,r,df
-            )        
-        else:
-            s = ("ucomplex(({0.real:.16g}{0.imag:+.16g}j), "
-                "u=[{1[0]!r},{1[1]!r}], "
-                "r={2!r}, df={3!r}, "
-                "label={4}"
-                ")").format( 
-                x,u,r,df,self.label
-            )        
-        
-        return s
-
-    #------------------------------------------------------------------------
-    def __str__(self):  
-        gself = self._round(2,0)
-        return "({1.real:.{0}f}({2}){1.imag:+.{0}f}({3})j)".format(
-            gself.precision,
-            gself.x,
-            gself.re_u_digits,
-            gself.im_u_digits
-        )
-        
-    #------------------------------------------------------------------------
-    def __neg__(self):
-        return UncertainComplex(-self.real,-self.imag)
-
-    #------------------------------------------------------------------------
-    def __pos__(self):
-        return UncertainComplex(+self.real,+self.imag)
-
-    #------------------------------------------------------------------------
-    def __eq__(self,other):
-        return complex(self.x) == other
-
-    #------------------------------------------------------------------------
-    def __ne__(self,other):
-        return complex(self.x) != other
-    
-    #-----------------------------------------------------------------
-    # For coercion to Boolean 
-    def __bool__(self):
-        return UncertainComplex.__ne__(self,0.0)
-    __nonzero__ = __bool__
-
-    #------------------------------------------------------------------------
-    def __abs__(self):
-        return abs( self._value )
-    
-    #------------------------------------------------------------------------
-    def conjugate(self):
-        """Return the complex conjugate
-
-        An UncertainComplex object is created by negating the imaginary
-        component.
-
-        :rtype: :class:`~lib.UncertainComplex`
-        
-        """
-        # NB unary '+' makes a new object with the same uncertainty and value
-        return UncertainComplex(+self.real,-self.imag)  
-        
-    #------------------------------------------------------------------------
-    @property
-    def x(self):
-        """Return the value 
-
-        :rtype: complex
-        
-        Note that ``uc.x`` is equivalent to :func:`value(uc)<core.value>`
-        
-        **Example**::
-            >>> uc = ucomplex(1+2j,(.3,.2))
-            >>> uc.x
-            (1+2j)
-
-        """
-        return self._value
-
-    #------------------------------------------------------------------------
-    @property
-    def u(self):
-        """Return standard uncertainties for the real and imaginary components
-
-        :rtype: 2-element sequence of float
-        
-        Note that ``uc.u`` is equivalent to :func:`uncertainty(uc)<core.uncertainty>`
-        
-        **Example**::
-
-            >>> uc = ucomplex(1+2j,(.5,.5))
-            >>> uc.u
-            StandardUncertainty(real=0.5, imag=0.5)
-        
-        """        
-        if not hasattr(self,"_u"):
-            self.real.u
-            self.imag.u
-            self._u = StandardUncertainty(self.real.u,self.imag.u)
-            
-        return self._u 
-
-    #------------------------------------------------------------------------
-    @property
-    def v(self):
-        """Return the variance-covariance matrix
-
-        The uncertainty of an uncertain complex number can be associated with
-        a 4-element variance-covariance matrix.
-
-        :rtype: 4-element sequence of float
-        
-        Note that ``uc.v`` is equivalent to :func:`variance(uc)<core.variance>`
-        
-        **Example**::
-
-            >>> uc = ucomplex(1+2j,(.5,.5))
-            >>> uc.v
-            VarianceCovariance(rr=0.25, ri=0.0, ir=0.0, ii=0.25)
-
-        """
-        if not hasattr(self,"_v"):
-            self._v = std_variance_covariance_complex(self)
-            
-        return self._v
-
-    #------------------------------------------------------------------------
-    @property
-    def r(self):
-        """Return the correlation coefficient between real 
-        and imaginary components
-
-        :rtype: float
-        
-        """
-        if not hasattr(self,"_r"):
-            cv = self.v
-            self._r = cv[1]/(cv[0]*cv[3]) if cv[1] != 0.0 else 0.0
-        
-        return self._r
-            
-    #------------------------------------------------------------------------
-    @property
-    def df(self):
-        """Return the degrees-of-freedom 
-
-        When the object is not an elementary uncertain number, the 
-        effective degrees-of-freedom is calculated using the method
-        described by Willink and Hall in Metrologia 2002, 39, pp 361-369.
-
-        :rtype: float
-        
-        Note that ``uc.df`` is equivalent to :func:`dof(uc)<core.dof>`
-        
-        **Example**::
-            >>> uc = ucomplex(1+2j,(.3,.2),3)
-            >>> uc.df
-            3.0
-        
-        """
-        cv_df = willink_hall(self)
-        if not hasattr(self,"_v"):
-            self._v = cv_df.cv 
-            
-        return cv_df.df 
-
-    #--------------------------------------------
-    @property
-    def label(self):
-        """The `label` attribute
-
-        :rtype: str
-        
-        Note that``un.label`` is equivalent to :func:`label(un)<core.label>`
-        
-        **Example**::
-            >>> z = ucomplex(2.5+.3j,(1,1),label='z')
-            >>> z.label
-            'z'
-            
-        """
-        try:
-            return self._label
-        except AttributeError:
-            return None
-
-    #------------------------------------------------------------------------
-    def __add__(self,rhs):
-        """
-        Return the uncertain complex number sum.
-        
-        Parameter
-        ---------
-        rhs : UncertainComplex, or UncertainReal, or complex
-        
-        Returns ``NotImplemented`` otherwise
-
-        Returns
-        -------
-        UncertainComplex
-        
-        """
-        # NB in case like x+0 -> x, we do absolutely nothing.
-        # This, means an elementary UN remains elementary even
-        # when you might expect it to loose that following the addition.
-        # We would have a slightly more consistent system if we didn't
-        # take such short cuts, at the expense of unnecessary extra steps.
-        # TODO: should decide whether to stick with the shortcuts. 
-        
-        lhs = self
-        if isinstance(rhs,UncertainComplex):
-            r = self.real + rhs.real
-            i = self.imag + rhs.imag
-            return UncertainComplex(r,i)
-            
-        elif isinstance(rhs,UncertainReal):
-            r = self.real + rhs
-            # Force `i` to be an intermediate uncertain number,
-            # which `self.imag + 0` will not do.
-            i = +self.imag 
-            return UncertainComplex(r,i)
-            
-        elif isinstance(rhs,numbers.Real):
-            if rhs == 0.0:
-                return self
-            else:            
-                r = self.real + rhs
-                # Force `i` to be an intermediate uncertain number,
-                # which `self.imag + 0` will not do.
-                i = +self.imag
-                return UncertainComplex(r,i)
-            
-        elif isinstance(rhs,numbers.Complex):
-            if rhs == 0.0:
-                return self
-            else:
-                # # Force addition between uncertain numbers
-                r = self.real + UncertainReal._constant( rhs.real )
-                i = self.imag + UncertainReal._constant( rhs.imag )
-                return UncertainComplex(r,i)
-                
-        else:
-            return NotImplemented
-        
-    def __radd__(self,lhs):
-        if isinstance(lhs,UncertainReal):
-            r = lhs + self.real
-            # Force `i` to be an intermediate uncertain number,
-            # which `self.imag + 0` will not do.
-            i = +self.imag
-            return UncertainComplex(r,i)
-            
-        elif isinstance(lhs,numbers.Real):
-            if lhs == 0.0:
-                return self
-            else:            
-                r = lhs + self.real
-                # Force `i` to be an intermediate uncertain number,
-                # which `self.imag + 0` will not do.
-                i = +self.imag
-                return UncertainComplex(r,i)
-                
-        elif isinstance(lhs,numbers.Complex):
-            if lhs == 0.0:
-                return self
-            else:
-                # Force addition between uncertain numbers
-                r = UncertainReal._constant( lhs.real ) + self.real
-                i = UncertainReal._constant( lhs.imag ) + self.imag
-                return UncertainComplex(r,i)
-                
-        else:
-            return NotImplemented
-
-    #------------------------------------------------------------------------
-    def __sub__(self,rhs):
-        if isinstance(rhs,UncertainComplex):
-            r = self.real - rhs.real
-            i = self.imag - rhs.imag
-            return UncertainComplex(r,i)
-            
-        elif isinstance(rhs,UncertainReal):
-            r = self.real - rhs
-            i = +self.imag
-            return UncertainComplex(r,i)
-            
-        elif isinstance(rhs,numbers.Real):
-            if rhs == 0.0:
-                return self
-            else:
-                r = self.real - rhs
-                i = +self.imag
-                return UncertainComplex(r,i)
-                
-        elif isinstance(rhs,numbers.Complex):
-            if rhs == 0.0:
-                return self
-            else:
-                r = self.real - UncertainReal._constant( rhs.real )
-                i = self.imag - UncertainReal._constant( rhs.imag )
-                return UncertainComplex(r,i)
-                
-        else:
-            return NotImplemented
-        
-    def __rsub__(self,lhs):
-        if isinstance(lhs,UncertainReal):
-            r = lhs - self.real
-            return UncertainComplex(r,-self.imag)
-            
-        elif isinstance(lhs,numbers.Real):
-            if lhs == 0.0:
-                return -self
-            else:
-                r = lhs - self.real
-                return UncertainComplex(r,-self.imag)
-                
-        elif isinstance(lhs,numbers.Complex):
-            if lhs == 0.0:
-                return -self
-            else:
-                r = lhs.real - self.real
-                i = lhs.imag - self.imag
-                return UncertainComplex(r,i)
-                
-        else:
-            return NotImplemented
-    
-    #------------------------------------------------------------------------
-    def __mul__(self,rhs):
-        lhs = self
-        if isinstance(rhs,UncertainComplex):
-            l = lhs._value
-            r = rhs._value
-            z = l * r
-
-            dz_dl = z_to_seq( r )                
-            dz_dr = z_to_seq( l )            
-        
-            return _bivariate_uc_uc(
-                lhs,rhs,
-                z,
-                dz_dl,
-                dz_dr
-            )
-            
-        elif isinstance(rhs,UncertainReal):
-            l = lhs._value
-            r = rhs.x
-            z = l * r
-            
-            dz_dl = z_to_seq( r )                
-            dz_dr = z_to_seq( l )            
-
-            return _bivariate_uc_ur(
-                lhs,rhs,
-                z,
-                dz_dl,
-                dz_dr
-            )
-            
-        elif isinstance(rhs,numbers.Complex):
-            if rhs == 1.0:
-                return self
-            else:            
-                l = lhs._value
-                r = rhs
-                z = l * r
-
-            dz_dl = z_to_seq( r )                
-            dz_dr = z_to_seq( 0.0 )            
-            
-            return _bivariate_uc_n(
-                lhs,rhs,
-                z,
-                dz_dl,
-                dz_dr
-            )
-            
-        else:
-            return NotImplemented
-        
-    def __rmul__(self,lhs):
-        rhs = self
-        if isinstance(lhs,UncertainReal):
-            l = lhs.x
-            r = rhs._value
-            z = l * r
-            
-            dz_dr = z_to_seq( l )                
-            dz_dl = z_to_seq( r )            
-
-            return _bivariate_ur_uc(
-                lhs,rhs,
-                z,
-                dz_dl,
-                dz_dr
-            )
-            
-        elif isinstance(lhs,numbers.Complex):
-            if lhs == 1.0:
-                return self
-            else:            
-                l = lhs
-                r = rhs._value
-                z = l * r 
-
-            dz_dr = z_to_seq( l )                
-            dz_dl = z_to_seq( 0.0 )            
-            
-            return _bivariate_n_uc(
-                lhs,rhs,
-                z,
-                dz_dl,
-                dz_dr
-            )
-            
-        else:
-            return NotImplemented
-
-    #------------------------------------------------------------------------
-    def __truediv__(self,rhs):
-        return self.__div__(rhs)
-        
-    def __div__(self,rhs):
-        lhs = self
-        if isinstance(rhs,UncertainComplex):
-            l = lhs._value
-            r = rhs._value
-            z = l / r
-
-            dz_dl = z_to_seq( 1.0 / r ) 
-            dz_dr = z_to_seq( -z / r )            
-        
-            return _bivariate_uc_uc(
-                lhs,rhs,
-                z,
-                dz_dl,
-                dz_dr
-            )
-            
-        elif isinstance(rhs,UncertainReal):
-            l = lhs._value
-            r = rhs.x
-            
-            z = l / r
-            
-            dz_dl = z_to_seq( 1.0 / r ) 
-            dz_dr = z_to_seq( -z / r )            
-
-            return _bivariate_uc_ur(
-                lhs,rhs,
-                z,
-                dz_dl,
-                dz_dr
-            )
-            
-        elif isinstance(rhs,numbers.Complex):
-            if rhs == 1.0:
-                return self
-            else:            
-                l = lhs._value
-                r = 1.0 * rhs  # avoid integer division problems
-            
-            z = l / r
-
-            dz_dl = z_to_seq( 1.0 / r ) 
-            dz_dr = z_to_seq( 0.0 )            
-            
-            return _bivariate_uc_n(
-                lhs,rhs,
-                z,
-                dz_dl,
-                dz_dr
-            )
-            
-        else:
-            return NotImplemented
- 
-    def __rtruediv__(self,lhs):
-        return self.__rdiv__(lhs)
-        
-    def __rdiv__(self,lhs):
-        rhs = self
-        if isinstance(lhs,UncertainReal):
-            r = rhs._value
-            l = lhs.x
-            z = l / r
-            
-            dz_dr = z_to_seq( -z / r )                
-            dz_dl = z_to_seq( 1.0 / r )     
-
-            return _bivariate_ur_uc(
-                lhs,rhs,
-                z,
-                dz_dl,
-                dz_dr
-            )
-            
-        elif isinstance(lhs,numbers.Complex):
-            r = rhs._value
-            l = 1.0 * lhs # avoid integer division problems
-            
-            z = l / r
-
-            dz_dr = z_to_seq( -z / r )                
-            dz_dl = z_to_seq( 0.0 )            
-            
-            return _bivariate_n_uc(
-                lhs,rhs,
-                z,
-                dz_dl,
-                dz_dr
-            )
-            
-        else:
-            return NotImplemented
-
-    #------------------------------------------------------------------------
-    def __pow__(self,rhs):
-        lhs = self
-        if isinstance(rhs,UncertainComplex):
-            zl = lhs._value
-            zr = rhs._value
-            z = zl ** zr
-            dz_dl = z_to_seq( zr * z / zl )
-            dz_dr = z_to_seq( cmath.log(zl) * z if zl != 0 else 0  )
-        
-            return _bivariate_uc_uc(
-                lhs,rhs,
-                z,
-                dz_dl,
-                dz_dr
-            )
-        elif isinstance(rhs,UncertainReal):
-            zl = lhs._value
-            zr = rhs.x
-            z = zl ** zr
-            dz_dl = z_to_seq( zr * z / zl )
-            dz_dr = z_to_seq( cmath.log(zl) * z if zl != 0 else 0  )
-
-            return _bivariate_uc_ur(
-                lhs,rhs,
-                z,
-                dz_dl,
-                dz_dr
-            )
-        elif isinstance(rhs,numbers.Complex):
-            if rhs == 1.0:
-                return self
-            else:
-                zl = lhs._value
-                zr = rhs
-                z = zl ** zr
-                dz_dl = z_to_seq( zr * z / zl )
-                dz_dr = z_to_seq( 0.0 )
-                   
-                return _bivariate_uc_n(
-                    lhs,rhs,
-                    z,
-                    dz_dl,
-                    dz_dr
-                )
-        else:
-            return NotImplemented
-        
-    def __rpow__(self,lhs):        
-        rhs = self
-        if isinstance(lhs,UncertainReal):
-            zl = lhs.x
-            zr = rhs._value
-            z = zl ** zr
-            dz_dl = z_to_seq( zr * z / zl )
-            dz_dr = z_to_seq( cmath.log(zl) * z if zl != 0 else 0 )
-
-            return _bivariate_ur_uc(
-                lhs,rhs,
-                z,
-                dz_dl,
-                dz_dr
-            )
-        elif isinstance(lhs,numbers.Complex):
-            zl = lhs
-            zr = rhs._value
-            z = zl ** zr
-            dz_dl = z_to_seq( 0.0 )
-            dz_dr = z_to_seq( cmath.log(zl) * z  if zl != 0 else 0 )
-            
-            return _bivariate_n_uc(
-                lhs,rhs,
-                z,
-                dz_dl,
-                dz_dr
-            )
-        else:
-            return NotImplemented
-    
-    #-----------------------------------------------------------------
-    def _exp(self):
-        """
-        Complex exponential function
-        
-        """
-        z = cmath.exp(self.x)
-        dz_dx = z_to_seq( z )
-        return _univariate_uc(
-            self,
-            z,
-            dz_dx
-        )
-
-    #-----------------------------------------------------------------
-    def _log(self):
-        """
-        Complex natural log function
-        
-        There is one branch cut, from 0 along the negative real
-        axis to -Inf, continuous from above.
-        
-        """
-        x = complex(self.x)
-        z = cmath.log(x)
-        dz_dx = z_to_seq( 1./x )
-        return _univariate_uc(
-            self,
-            z,
-            dz_dx
-        )
-
-    #-----------------------------------------------------------------
-    def _log10(self):
-        """
-        Complex base-10 log function
-        
-        There is one branch cut, from 0 along the negative real
-        axis to -Inf, continuous from above.
-        
-        """
-        x = complex(self.x)
-        z = cmath.log10(x)
-        dz_dx = z_to_seq( LOG10_E/x )
-        return _univariate_uc(
-            self,
-            z,
-            dz_dx
-        )
-
-    #-----------------------------------------------------------------
-    def _sqrt(self):
-        """
-        Complex square root function
-        
-        There is one branch cut, from 0 along the negative real
-        axis to -Inf, continuous from above.
-        
-        """
-        z = cmath.sqrt(self.x)
-        dz_dx = z_to_seq( 1.0/(2.0 * z) )
-        return _univariate_uc(
-            self,
-            z,
-            dz_dx
-        )
-
-    #-----------------------------------------------------------------
-    def _sin(self):
-        """
-        Complex sine function
-        
-        """
-        z = cmath.sin(self.x)
-        dz_dx = z_to_seq( cmath.cos(self.x) )
-        return _univariate_uc(
-            self,
-            z,
-            dz_dx
-        )
-
-    #-----------------------------------------------------------------
-    def _cos(self):
-        """
-        Complex cosine function
-        
-        """
-        z = cmath.cos(self.x)
-        dz_dx = z_to_seq( -cmath.sin(self.x) )
-        return _univariate_uc(
-            self,
-            z,
-            dz_dx
-        )
-
-    #-----------------------------------------------------------------
-    def _tan(self):
-        """
-        Complex tangent function
-        
-        """
-        z = cmath.tan(self.x)
-        d = cmath.cos(self.x)
-        dz_dx = z_to_seq( 1./d**2 )
-        return _univariate_uc(
-            self,
-            z,
-            dz_dx
-        )
-
-    #-----------------------------------------------------------------
-    def _asin(self):
-        """
-        Inverse complex sine function
-        
-        There are two branch cuts: one extends right from 1 along the
-        real axis to Inf, continuous from below; the other extends
-        left from -1 along the real axis to -Inf, continuous from
-        above.
-        
-        """
-        x = complex(self.x)
-        z = cmath.asin(x)
-        dz_dx = z_to_seq( 1./cmath.sqrt(1 - x**2) )
-        return _univariate_uc(
-            self,
-            z,
-            dz_dx
-        )
-
-    #-----------------------------------------------------------------
-    def _acos(self):
-        """
-        Inverse complex cosine function
-        
-        There are two branch cuts: one extends right from 1 along the
-        real axis to Inf, continuous from below; the other extends
-        left from -1 along the real axis to -Inf, continuous from
-        above.
-        
-        """
-        x = complex(self.x)
-        z = cmath.acos(x)
-        dz_dx = z_to_seq( -1./cmath.sqrt(1 - x**2) )
-        return _univariate_uc(
-            self,
-            z,
-            dz_dx
-        )
-
-    #-----------------------------------------------------------------
-    def _atan(self):
-        """
-        Inverse complex tangent function
-        
-        There are two branch cuts:
-        One extends from 1j along the imaginary axis to Inf j,
-        continuous from the right. The other extends from -1j
-        along the imaginary axis to -Inf j, continuous from the left.
-        
-        """
-        x = complex(self.x)
-        z = cmath.atan(x)
-        dz_dx = z_to_seq( 1./(1 + x**2) )
-        return _univariate_uc(
-            self,
-            z,
-            dz_dx
-        )
-
-    #-----------------------------------------------------------------
-    def _sinh(self):
-        """
-        Complex hyperbolic sine function
-        
-        """
-        z = cmath.sinh(self.x)
-        dz_dx = z_to_seq( cmath.cosh(self.x) )
-        return _univariate_uc(
-            self,
-            z,
-            dz_dx
-        )
-
-    #-----------------------------------------------------------------
-    def _cosh(self):
-        """
-        Complex hyperbolic cosine function
-        
-        """
-        z = cmath.cosh(self.x)
-        dz_dx = z_to_seq( cmath.sinh(self.x) )
-        return _univariate_uc(
-            self,
-            z,
-            dz_dx
-        )
-
-    #-----------------------------------------------------------------
-    def _tanh(self):
-        """
-        Complex hyperbolic tangent function
-        
-        """
-        z = cmath.tanh(self.x)
-        d = cmath.cosh(self.x)
-        dz_dx = z_to_seq( 1./d**2 )
-        return _univariate_uc(
-            self,
-            z,
-            dz_dx
-        )
-
-    #-----------------------------------------------------------------
-    def _asinh(self):
-        """
-        Inverse complex hyperbolic sine function
-        
-        There are two branch cuts: one extends from 1j along the
-        imaginary axis to Inf j, continuous from the right;
-        the other extends from -1j along the imaginary axis
-        to -Inf j, continuous from the left.
-        
-        """
-        x = complex(self.x)
-        z = cmath.asinh(x)
-        dz_dx = z_to_seq( 1./cmath.sqrt(1 + x**2) )
-        return _univariate_uc(
-            self,
-            z,
-            dz_dx
-        )
-
-    #-----------------------------------------------------------------
-    def _acosh(self):
-        """
-        Inverse complex hyperbolic cosine function
-        
-        There is one branch cut, extending left from 1 along the
-        real axis to -Inf, continuous from above.
-
-        """
-        x = complex(self.x)
-        z = cmath.acosh(x)
-        dz_dx = z_to_seq( 1./cmath.sqrt((x-1)*(x+1)) )
-        return _univariate_uc(
-            self,
-            z,
-            dz_dx
-        )
-
-    #-----------------------------------------------------------------
-    def _atanh(self):
-        """
-        Inverse complex hyperbolic tangent function
-        
-        There are two branch cuts: one extends from 1 along the
-        real axis to Inf, continuous from below;
-        the other extends from -1 along the real axis to -Inf,
-        continuous from above.
-
-        """
-        x = complex(self.x)
-        z = cmath.atanh(x)
-        dz_dx = z_to_seq( 1./((1-x)*(1+x)) )
-        return _univariate_uc(
-            self,
-            z,
-            dz_dx
-        )
-
-    #-----------------------------------------------------------------
-    def _magnitude(self):
-        """
-        Return the magnitude.
-
-        Taking the magnitude of an uncertain complex number
-        generates an uncertain real number.
-        
-        Returns
-        -------
-        UncertainReal
-        
-        """
-        re = self.real
-        im = self.imag
-        
-        x = complex(self.x)
-        mag_x = abs(x)
-        try:
-            dz_dre = x.real/mag_x
-            dz_dim = x.imag/mag_x
-        except ZeroDivisionError:
-            raise ZeroDivisionError(
-                "uncertainty(z) is undefined when |z| = 0"
-            )
-        
-        return UncertainReal(
-                mag_x
-            ,   vector.merge_weighted_vectors(
-                    re._u_components,dz_dre,im._u_components,dz_dim
-                )
-            ,   vector.merge_weighted_vectors(
-                    re._d_components,dz_dre,im._d_components,dz_dim
-                )
-            ,   vector.merge_weighted_vectors(
-                    re._i_components,dz_dre,im._i_components,dz_dim
-                )
-            )
-
-    #-----------------------------------------------------------------
-    def _mag_squared(self):
-        """
-        Return the magnitude squared.
-
-        Taking the norm of an uncertain complex number generates
-        an uncertain real number.
-        
-        Returns
-        -------
-        UncertainReal
-        
-        """
-        re = self.real
-        im = self.imag
-        
-        x = complex(self.x)
-        dz_dre = 2.0*x.real
-        dz_dim = 2.0*x.imag
-        
-        return UncertainReal(
-                abs(x)**2
-            ,   vector.merge_weighted_vectors(
-                    re._u_components,dz_dre,im._u_components,dz_dim
-                )
-            ,   vector.merge_weighted_vectors(
-                    re._d_components,dz_dre,im._d_components,dz_dim
-                )
-            ,   vector.merge_weighted_vectors(
-                    re._i_components,dz_dre,im._i_components,dz_dim
-                )
-            )
-    
-    #-----------------------------------------------------------------
-    def _phase(self):
-        """
-        Return the phase.
-
-        Taking the phase of an uncertain complex number
-        generates an uncertain real number.
-        
-        :rtype: :class:`UncertainReal`
-        
-        """
-        re = self.real
-        im = self.imag
-        
-        return im._atan2(re)
-
-#----------------------------------------------------------------------------
-def _univariate_uc(arg,z,dz_dx):
-    """
-    Create an uncertain complex number as a function of one argument.
-
-    This is a utility method for implementing mathematical
-    functions of uncertain complex numbers.
-
-    The parameter 'arg' is the UncertainComplex argument to the
-    function, 'z' is the complex value of the function and 'dz_dx'
-    is the Jacobian matrix of function value z with respect
-    to the real and imaginary components of the function argument.
-    
-    Parameters
-    ----------
-    arg : :class:`UncertainComplex`
-    z : complex
-    dz_dx : 4-element sequence of float
-    
-    Returns
-    -------
-    :class:`UncertainComplex`
-    
-    """
-    return UncertainComplex(
-        UncertainReal(
-            z.real,
-            vector.merge_weighted_vectors(
-                arg.real._u_components,dz_dx[0],
-                arg.imag._u_components,dz_dx[1],
-            ),
-            vector.merge_weighted_vectors(
-                arg.real._d_components,dz_dx[0],
-                arg.imag._d_components,dz_dx[1],
-            ),
-            vector.merge_weighted_vectors(
-                arg.real._i_components,dz_dx[0],
-                arg.imag._i_components,dz_dx[1],
-            ),
-        ),
-        UncertainReal(
-            z.imag,
-            vector.merge_weighted_vectors(
-                arg.real._u_components,dz_dx[2],
-                arg.imag._u_components,dz_dx[3],
-            ),
-            vector.merge_weighted_vectors(
-                arg.real._d_components,dz_dx[2],
-                arg.imag._d_components,dz_dx[3],
-            ),
-            vector.merge_weighted_vectors(
-                arg.real._i_components,dz_dx[2],
-                arg.imag._i_components,dz_dx[3],
-            )
-        )
-    )
-#----------------------------------------------------------------------------
-def _bivariate_uc_uc(
-    lhs,rhs,
-    z,
-    dz_dl, # (dz_re_dl_re, dz_re_dl_im, dz_im_dl_re, dz_im_dl_im)
-    dz_dr  # (dz_re_dr_re, dz_re_dr_im, dz_im_dr_re, dz_im_dr_im)
-):
-    """
-    Create an uncertain complex number as a bivariate function
-
-    This is a utility method for implementing mathematical
-    functions of uncertain complex numbers.
-
-    The parameters 'lhs' and 'rhs' are the UncertainComplex
-    arguments to the function, 'z' is the complex value of the
-    function and 'dz_dl' and 'dz_dr' are the Jacobian matrices
-    of the function value z with respect to the real and imaginary
-    components of the function's left and right arguments.
-    
-    Parameters
-    ----------
-    lhs, rhs : :class:`UncertainComplex`
-    z : complex
-    dz_dl, dz_dr : 4-element sequence of float
-    
-    Returns
-    -------
-    :class:`UncertainComplex`
-    
-    """
-    lhs_r = lhs.real
-    lhs_i = lhs.imag
-    rhs_r = rhs.real
-    rhs_i = rhs.imag
-
-    u_lhs_real, u_lhs_imag = vector.merge_weighted_vectors_twice(
-        lhs_r._u_components,(dz_dl[0],dz_dl[2]),
-        lhs_i._u_components,(dz_dl[1],dz_dl[3])
-    )
-    u_rhs_real, u_rhs_imag = vector.merge_weighted_vectors_twice(
-        rhs_r._u_components,(dz_dr[0],dz_dr[2]),
-        rhs_i._u_components,(dz_dr[1],dz_dr[3])
-    )
-    d_lhs_real, d_lhs_imag = vector.merge_weighted_vectors_twice(
-        lhs_r._d_components,(dz_dl[0],dz_dl[2]),
-        lhs_i._d_components,(dz_dl[1],dz_dl[3])
-    )
-    d_rhs_real, d_rhs_imag = vector.merge_weighted_vectors_twice(
-        rhs_r._d_components,(dz_dr[0],dz_dr[2]),
-        rhs_i._d_components,(dz_dr[1],dz_dr[3])
-    )
-    i_lhs_real, i_lhs_imag = vector.merge_weighted_vectors_twice(
-        lhs_r._i_components,(dz_dl[0],dz_dl[2]),
-        lhs_i._i_components,(dz_dl[1],dz_dl[3])
-    )
-    i_rhs_real, i_rhs_imag = vector.merge_weighted_vectors_twice(
-        rhs_r._i_components,(dz_dr[0],dz_dr[2]),
-        rhs_i._i_components,(dz_dr[1],dz_dr[3])
-    )
-    return UncertainComplex(
-        UncertainReal(
-            z.real,
-            vector.merge_vectors(
-                u_lhs_real, u_rhs_real
-            ),
-            vector.merge_vectors(
-                d_lhs_real, d_rhs_real
-            ),
-            vector.merge_vectors(
-                i_lhs_real, i_rhs_real
-            )
-        ),
-        UncertainReal(
-            z.imag,
-            vector.merge_vectors(
-                u_lhs_imag,u_rhs_imag
-            ),
-            vector.merge_vectors(
-                d_lhs_imag,d_rhs_imag
-            ),
-            vector.merge_vectors(
-                i_lhs_imag, i_rhs_imag
-            )
-        )
-    )
-#----------------------------------------------------------------------------
-def _bivariate_uc_ur(
-    lhs,rhs,
-    z,
-    dz_dl, # (dz_re_dl_re, dz_re_dl_im, dz_im_dl_re, dz_im_dl_im)
-    dz_dr  # (dz_re_dr_re, dz_re_dr_im, dz_im_dr_re, dz_im_dr_im)
-):
-    """
-    Create an uncertain complex number as a bivariate function
-
-    This is a utility method for implementing mathematical
-    functions of uncertain complex numbers.
-
-    The parameter 'lhs' is an UncertainComplex argument to the
-    function, 'rhs' is an uncertain real number argument.
-    'z' is the complex value of the function and 'dz_dl' and
-    'dz_dr' are the Jacobian matrices of the function value z
-    with respect to the real and imaginary components of the
-    function's left and right arguments.
-    
-    Parameters
-    ----------
-    lhs : :class:`UncertainComplex`
-    rhs : :class:`UncertainReal`
-    z : complex
-    dz_dl, dz_dr : 4-element sequence of float
-    
-    Returns
-    -------
-    Uncert:class:`UncertainComplex`ainComplex
-            
-    """
-    lhs_r = lhs.real
-    lhs_i = lhs.imag
-
-    u_lhs_real, u_lhs_imag = vector.merge_weighted_vectors_twice(
-        lhs_r._u_components,(dz_dl[0],dz_dl[2]),
-        lhs_i._u_components,(dz_dl[1],dz_dl[3])
-    )
-
-    u_rhs_real, u_rhs_imag = vector.scale_vector_twice(
-        rhs._u_components,(dz_dr[0],dz_dr[2])
-    )
-    
-    d_lhs_real, d_lhs_imag = vector.merge_weighted_vectors_twice(
-        lhs_r._d_components,(dz_dl[0],dz_dl[2]),
-        lhs_i._d_components,(dz_dl[1],dz_dl[3])
-    )
-
-    d_rhs_real, d_rhs_imag = vector.scale_vector_twice(
-        rhs._d_components,(dz_dr[0],dz_dr[2])
-    )
-
-    i_lhs_real, i_lhs_imag = vector.merge_weighted_vectors_twice(
-        lhs_r._i_components,(dz_dl[0],dz_dl[2]),
-        lhs_i._i_components,(dz_dl[1],dz_dl[3])
-    )
-
-    i_rhs_real, i_rhs_imag = vector.scale_vector_twice(
-        rhs._i_components,(dz_dr[0],dz_dr[2])
-    )
-    
-    return UncertainComplex(
-        UncertainReal(
-            z.real,
-            vector.merge_vectors(
-                u_lhs_real,u_rhs_real
-            ),
-            vector.merge_vectors(
-                d_lhs_real,d_rhs_real
-            ),
-            vector.merge_vectors(
-                i_lhs_real, i_rhs_real
-            )
-        ),
-        UncertainReal(
-            z.imag,
-            vector.merge_vectors(
-                u_lhs_imag,u_rhs_imag
-            ),
-            vector.merge_vectors(
-                d_lhs_imag,d_rhs_imag
-            ),
-            vector.merge_vectors(
-                i_lhs_imag, i_rhs_imag
-            )
-        )
-    )
-#----------------------------------------------------------------------------
-def _bivariate_uc_n(
-    lhs,rhs,
-    z,
-    dz_dl, # (dz_re_dl_re, dz_re_dl_im, dz_im_dl_re, dz_im_dl_im)
-    dz_dr  # (dz_re_dr_re, dz_re_dr_im, dz_im_dr_re, dz_im_dr_im)
-):
-    """
-    Create an uncertain complex number as a bivariate function
-
-    This is a utility method for implementing mathematical
-    functions of uncertain complex numbers.
-
-    The parameter 'lhs' is an UncertainComplex argument to the
-    function, 'rhs' is a real number. 'z' is the complex value
-    of the function and 'dz_dl' and 'dz_dr' are the Jacobian
-    matrices of the function value z with respect to the real
-    and imaginary components of the function's left and right
-    arguments.
-    
-    Parameters
-    ----------
-    lhs : :class:`UncertainComplex`
-    rhs : float
-    z : complex
-    dz_dl, dz_dr : 4-element sequence of float
-    
-    Returns
-    -------
-    :class:`UncertainComplex`
-            
-    """
-    lhs_r = lhs.real
-    lhs_i = lhs.imag
-
-    u_lhs_real, u_lhs_imag = vector.merge_weighted_vectors_twice(
-        lhs_r._u_components,(dz_dl[0],dz_dl[2]),
-        lhs_i._u_components,(dz_dl[1],dz_dl[3])
-    )
-
-    d_lhs_real, d_lhs_imag = vector.merge_weighted_vectors_twice(
-        lhs_r._d_components,(dz_dl[0],dz_dl[2]),
-        lhs_i._d_components,(dz_dl[1],dz_dl[3])
-    )
-
-    i_lhs_real, i_lhs_imag = vector.merge_weighted_vectors_twice(
-        lhs_r._i_components,(dz_dl[0],dz_dl[2]),
-        lhs_i._i_components,(dz_dl[1],dz_dl[3])
-    )
-
-    return UncertainComplex(
-        UncertainReal(
-            z.real,
-            u_lhs_real,
-            d_lhs_real,
-            i_lhs_real
-        ),
-        UncertainReal(
-            z.imag,
-            u_lhs_imag,
-            d_lhs_imag,
-            i_lhs_imag
-        )
-    )
-#----------------------------------------------------------------------------
-def _bivariate_ur_uc(
-    lhs,rhs,
-    z,
-    dz_dl, # (dz_re_dl_re, dz_re_dl_im, dz_im_dl_re, dz_im_dl_im)
-    dz_dr  # (dz_re_dr_re, dz_re_dr_im, dz_im_dr_re, dz_im_dr_im)
-):
-    """
-    Create an uncertain complex number as a bivariate function
-
-    This is a utility method for implementing mathematical
-    functions of uncertain complex numbers.
-
-    The parameter 'lhs' is an uncertain real number argument and
-    'rhs' is an uncertain complex number argument.
-    'z' is the complex value of the function and 'dz_dl' and
-    'dz_dr' are the Jacobian matrices of the function value z with
-    respect to the real and imaginary components of the function's
-    left and right arguments.
-    
-    Parameters
-    ----------
-    lhs : :class:`UncertainReal`
-    rhs : :class:`UncertainComplex` 
-    z : complex
-    dz_dl, dz_dr : 4-element sequence of float
-    
-    Returns
-    -------
-    :class:`UncertainComplex`
-            
-    """
-    rhs_r = rhs.real
-    rhs_i = rhs.imag
-
-    u_lhs_real, u_lhs_imag = vector.scale_vector_twice(
-        lhs._u_components,(dz_dl[0],dz_dl[2])
-    )
-    
-    u_rhs_real, u_rhs_imag = vector.merge_weighted_vectors_twice(
-        rhs_r._u_components,(dz_dr[0],dz_dr[2]),
-        rhs_i._u_components,(dz_dr[1],dz_dr[3])
-    )
-
-    d_lhs_real, d_lhs_imag = vector.scale_vector_twice(
-        lhs._d_components,(dz_dl[0],dz_dl[2])
-    )
-    
-    d_rhs_real, d_rhs_imag = vector.merge_weighted_vectors_twice(
-        rhs_r._d_components,(dz_dr[0],dz_dr[2]),
-        rhs_i._d_components,(dz_dr[1],dz_dr[3])
-    )
-
-    i_lhs_real, i_lhs_imag = vector.scale_vector_twice(
-        lhs._i_components,(dz_dl[0],dz_dl[2])
-    )
-    
-    i_rhs_real, i_rhs_imag = vector.merge_weighted_vectors_twice(
-        rhs_r._i_components,(dz_dr[0],dz_dr[2]),
-        rhs_i._i_components,(dz_dr[1],dz_dr[3])
-    )
-
-    return UncertainComplex(
-        UncertainReal(
-            z.real,
-            vector.merge_vectors(
-                u_lhs_real,u_rhs_real
-            ),
-            vector.merge_vectors(
-                d_lhs_real,d_rhs_real
-            ),
-            vector.merge_vectors(
-                i_lhs_real, i_rhs_real
-            )
-        ),
-        UncertainReal(
-            z.imag,
-            vector.merge_vectors(
-                u_lhs_imag,u_rhs_imag
-            ),
-            vector.merge_vectors(
-                d_lhs_imag,d_rhs_imag
-            ),
-            vector.merge_vectors(
-                i_lhs_imag, i_rhs_imag
-            )
-        )
-    )
-#----------------------------------------------------------------------------
-def _bivariate_n_uc(
-    lhs,rhs,
-    z,
-    dz_dl, # (dz_re_dl_re, dz_re_dl_im, dz_im_dl_re, dz_im_dl_im)
-    dz_dr  # (dz_re_dr_re, dz_re_dr_im, dz_im_dr_re, dz_im_dr_im)
-):
-    """
-    Create an uncertain complex number as a bivariate function 
-
-    This is a utility method for implementing mathematical
-    functions of uncertain complex numbers.
-
-    The parameter 'lhs' is a real number and 'rhs' is an uncertain
-    complex number.
-    'z' is the complex value of the function and 'dz_dl' and
-    'dz_dr' are the Jacobian matrices of the function value z with
-    respect to the real and imaginary components of the function's
-    left and right arguments.
-    
-    Parameters
-    ----------
-    lhs : float 
-    rhs : :class:`UncertainComplex`
-    z : complex
-    dz_dl, dz_dr : 4-element sequence of float
-    
-    Returns
-    -------
-    :class:`UncertainComplex`
-            
-    """
-    rhs_r = rhs.real
-    rhs_i = rhs.imag
-
-    u_rhs_real, u_rhs_imag = vector.merge_weighted_vectors_twice(
-        rhs_r._u_components,(dz_dr[0],dz_dr[2]),
-        rhs_i._u_components,(dz_dr[1],dz_dr[3])
-    )
-
-    d_rhs_real, d_rhs_imag = vector.merge_weighted_vectors_twice(
-        rhs_r._d_components,(dz_dr[0],dz_dr[2]),
-        rhs_i._d_components,(dz_dr[1],dz_dr[3])
-    )
-
-    i_rhs_real, i_rhs_imag = vector.merge_weighted_vectors_twice(
-        rhs_r._i_components,(dz_dr[0],dz_dr[2]),
-        rhs_i._i_components,(dz_dr[1],dz_dr[3])
-    )
-    
-    return UncertainComplex(
-        UncertainReal(
-            z.real,
-            u_rhs_real,
-            d_rhs_real,
-            i_rhs_real
-        ),
-        UncertainReal(
-            z.imag,
-            u_rhs_imag,
-            d_rhs_imag,
-            i_rhs_imag
-        )
-    )
-#---------------------------------------------------------------------------
-def std_variance_covariance_complex(x):
-    """Return the variance-covariance matrix
-
-    The variance-covariance matrix characterises the  uncertainty
-    of an uncertain complex number.
-    
-    :arg :class:`~lib.UncertainComplex`
-
-    :returns: a 4-element sequence of float
-    :rtype: :class:`~named_tuples.VarianceCovariance`
-    
-    """
-    re, im = x.real, x.imag
-    
-    v_r = re.v
-    v_i = im.v
-    cv = std_covariance_real(re,im)
-    
-    return VarianceCovariance(v_r,cv,cv,v_i)
-
-#---------------------------------------------------------------------------
-def _covariance_submatrix(u_re,u_im):
-    """Return v_rr, v_ir, v_ii, the 3 covariance matrix terms
-
-    `u_re` and `u_im` are `GTC.Vector`s Leaf nodes and 
-    component of uncertainty values.
-    The nodes are all independent==False`
-    
-    """
-    # Utility function for `willink_hall(x)`
-    # Each of the terms returned is like an 
-    # LPU calculation for the variance-covariance
-    # of a sub-matrix of the covariance matrix.
-    
-    v_rr = v_ri = v_ii = 0.0
-
-    # We need uncertainty components with
-    # the same set of influences.
-    assert u_re.keys() == u_im.keys()
-    
-    keys = u_re.keys()
-    for i,x_i in enumerate(keys):
-
-        # In the absence of correlation, just these terms
-        x_u_re = u_re[x_i]
-        v_rr += x_u_re**2
-        
-        x_u_im = u_im[x_i]
-        v_ii += x_u_im**2
-
-        v_ri += x_u_re * x_u_im
-
-        # Additional terms required when there are correlations
-        row_x = x_i.correlation
-
-        v_rr += math.fsum(
-            2.0 * x_u_re * u_re[y_i] * row_x.get(y_i.uid,0.0)
-                for y_i in keys[i+1:]
-        )
-
-        v_ii += math.fsum(
-            2.0 * x_u_im * u_im[y_i] * row_x.get(y_i.uid,0.0)
-                for y_i in keys[i+1:]
-        )
-
-        # Cross product of `u_re` and `u_im` so we need
-        # to iterate over all keys (there is no symmetry
-        # allowing us to step over just half). We just
-        # skip the term `y_i == x_i`, which is already
-        # in the sum.
-        v_ri +=math.fsum(
-            x_u_re * u_im[y_i] * row_x.get(y_i.uid,0.0)
-                for y_i in keys if y_i != x_i
-        )
-
-    return v_rr, v_ri, v_ii
-
-#---------------------------------------------------------------------------
-class _EnsembleComponents(object):
-    
-    """
-    Worker class for the willink_hall function 
-    """
-    
-    __slots__ = ('u_re','u_im','nu')
-    
-    # Class attributes to accumulate results 
-    # In use, `clear` should be called initially;
-    # initialising to `None` will cause an error 
-    # immediately if this is not done.
-    sum_sq_u11 = None
-    sum_sq_diag = None
-    sum_sq_u22 = None
-    
-    def __init__(self,nu):
-    
-        # Instance attributes hold data
-        self.u_re = vector.Vector()
-        self.u_im = vector.Vector()
-        self.nu = nu
-        
-    def accumulate(self):
-        """
-        Update the running sums from this object.
-        
-        """
-        # Calculate `v` = u * r * u'
-        v_11,v_12,v_22 = _covariance_submatrix(
-            self.u_re,
-            self.u_im
-        )
-        
-        nu = self.nu 
-        
-        _EnsembleComponents.sum_sq_u11 += v_11 * v_11 / nu
-        _EnsembleComponents.sum_sq_u22 += v_22 * v_22 / nu
-        _EnsembleComponents.sum_sq_diag += (v_11*v_22 + v_12**2) / nu
-  
-    @classmethod 
-    def clear(cls):
-        """
-        Set running totals to zero 
-        
-        """
-        _EnsembleComponents.sum_sq_u11 = 0
-        _EnsembleComponents.sum_sq_u22 = 0
-        _EnsembleComponents.sum_sq_diag = 0
-        
-#---------------------------------------------------------------------------
-def willink_hall(x):
-    """Return the covariance matrix and degrees of freedom
-
-    A 2-element sequence is returned. The first element contains  
-    a sequence of variance-covariance elements, the second element
-    contains the degrees-of-freedom associated with `x`. 
-    
-    This calculation is described in Willink and Hall,
-    Metrologia 2002, 39, pp 361-369.
-
-    Parameters
-    ----------
-    x : UncertainComplex
-
-    Returns
-    -------
-    2-element sequence containing a 4-element sequence of float
-    and a float.
-
-    If the calculation of degrees of freedom is illegal, `nan`
-    is returned as the second element.
-    
-    """
-    # The main purpose of the code is to detect illegal cases
-    # and accumulate uncertainty components associated with influences
-    # that have finite DoF. The variance calculation
-    # is delegated to `std_variance_covariance_complex()`,
-    # which calls routines in `library_real` to evaluate variance and 
-    # covariance regardless of degrees of freedom.
-    #
-    if not isinstance(x,UncertainComplex):
-        raise TypeError(
-            "expected 'UncertainComplex' got: '{!r}'".format(x)
-        )
-    
-    if _is_uncertain_complex_constant(x):
-        return VarianceAndDof((0.,0.,0.,0.),inf)
-        
-    real = x.real
-    imag = x.imag
-
-    if real.is_elementary:
-        assert imag.is_elementary
-        return VarianceAndDof(
-            std_variance_covariance_complex(x),
-            real.df
-        )
-    else:
-        # Separate the work to be done on 
-        # independent UNs from the work 
-        # on possibly correlated UNs.
-        
-        # All keys for the independent components
-        re_u = vector.extend_vector(
-            x.real._u_components,x.imag._u_components
-        )    
-        im_u = vector.extend_vector(
-            x.imag._u_components,x.real._u_components
-        )
-        
-        # All keys for the dependent components
-        re_d = vector.extend_vector(
-            x.real._d_components,x.imag._d_components
-        )    
-        im_d = vector.extend_vector(
-            x.imag._d_components,x.real._d_components
-        )
-            
-        ids_u = re_u.keys()
-        ids_d = re_d.keys()
-                
-        degrees_of_freedom_u = [ k_i.df for k_i in ids_u ]
-        degrees_of_freedom_d = [ k_i.df for k_i in ids_d ]
-        
-        # Perhaps everything has infinite DoF?
-        if ( 
-            degrees_of_freedom_u.count(inf) == len(degrees_of_freedom_u) and 
-            degrees_of_freedom_d.count(inf) == len(degrees_of_freedom_d)
-        ):
-            return VarianceAndDof( std_variance_covariance_complex(x), inf )
-        
-        # -------------------------------------------------------------------
-        # Initially clear the accumulators
-        _EnsembleComponents.clear()
-        
-        # -------------------------------------------------------------------
-        # Process independent components.
-        #   They cannot belong to an ensemble and
-        #   they cannot be correlated.
-        #
-        for i_re,id_re in enumerate( ids_u ):
-            
-            nu_i = degrees_of_freedom_u[i_re]
-
-            if not math.isinf( nu_i ):
-                # update the sums immediately (does NOT belong to an ensemble)
-                v_11 = re_u[id_re]**2
-                v_22 = im_u[id_re]**2
-                v_12 = re_u[id_re]*im_u[id_re]
-                                
-                _EnsembleComponents.sum_sq_u11 += v_11*v_11/nu_i
-                _EnsembleComponents.sum_sq_u22 += v_22*v_22/nu_i
-                _EnsembleComponents.sum_sq_diag += (v_11*v_22 + v_12**2)/nu_i
-                
-        # -------------------------------------------------------------------
-        # Process the dependent components
-        #
-        len_ids = len(ids_d) 
-        
-        if len_ids != 0:
-            skip_imaginary = False      # Initial value 
-            
-            ensemble_reg = dict()       # keys: frozenset , values: _EnsembleComponent 
-            
-            # There is one element in `ids_d` for each real-valued 
-            # component (ie for 3 complex influences len(ids) == 6)
-            for i_re,id_re in enumerate( ids_d ):
-            
-                # If an influence is complex, the real and imaginary
-                # components are handled in the first pass, so 
-                # we need to skip to the next id in the list.   
-                if skip_imaginary:
-                    skip_imaginary = False
-                    continue
-                
-                # mapping between uid's and correlation coefficients
-                row_re = id_re.correlation
-                
-                nu_i = degrees_of_freedom_d[i_re]
-                i_re_infinite = math.isinf( nu_i )         
-
-                ensemble_i = frozenset(id_re.ensemble)
-                if len(ensemble_i) and ensemble_i not in ensemble_reg:
-                    # A non-trivial ensemble not yet identified
-                    ensemble_reg[ensemble_i] = _EnsembleComponents(nu_i)
-                   
-                # `components_i` holds the components 
-                # associated with this influence. When it is 
-                # part of an ensemble, reuse the same object.
-                components_i = ensemble_reg.get(
-                    ensemble_i,
-                    _EnsembleComponents(nu_i)
-                )
-                
-                if hasattr(id_re,'complex'):
-                    # This is a complex influence
-                    skip_imaginary = True
-                    
-                    # Assumes consecutive nodes!!
-                    id_im = ids_d[i_re + 1]
-
-                    # mapping between uid's and correlation coefficients
-                    row_im = id_im.correlation
-
-                    # Step over the imaginary component, 
-                    # which is assumed to follow 
-                    next_i = i_re + 2
-
-                    # Check for correlations with any other (real) influence 
-                    if next_i < len_ids:
-                        # `j` is any of the other (real) influences of `i`  
-                        for j, j_id in enumerate( ids_d[next_i:] ):
-                        
-                            # Look for the illegal case of correlation between 
-                            # influences when at least one has finite dof and 
-                            # they are not in an ensemble together.                            
-                            if i_re_infinite and math.isinf( 
-                                    degrees_of_freedom_d[next_i+j]
-                                ):  
-                                    continue
-                                
-                            elif (
-                                j_id.uid not in ensemble_i  
-                                    and ( 
-                                        j_id.uid in row_re or 
-                                        j_id.uid in row_im 
-                                    )
-                            ):
-                                # Illegal: `j` is not in an ensemble with `i` 
-                                # but `j` is correlated with a component of `i`
-                                # Do not expect this case to be allowed
-                                assert False, 'unexpected'
-                                # return VarianceAndDof(
-                                    # std_variance_covariance_complex(x),
-                                    # nan
-                                # )
-                        
-                    # If we get here, this complex influence
-                    # can be used for the DoF calculation. 
-                    # Update the buffer.
-                    if not i_re_infinite:
-                        components_i.u_re.append( id_re,re_d[id_re] )
-                        components_i.u_re.append( id_im,re_d[id_im] )
-                        components_i.u_im.append( id_re,im_d[id_re] )
-                        components_i.u_im.append( id_im,im_d[id_im] )
-                    
-                else:
-                    # This is a real influence. 
-                    next_i = i_re+1
-
-                    assert i_re_infinite or next_i >= len_ids, "unexpected"
-                    # TODO: this can probably be removed 
-                    # Check for correlations, perhaps abort DoF calculation
-                    # if not i_re_infinite and next_i < len_ids:
-                        
-                        # for j, j_id in enumerate( ids_d[next_i:] ):                        
-                            # # Look for the illegal cases
-                            # if (
-                                # not math.isinf( 
-                                    # degrees_of_freedom_d[next_i+j]  
-                                # ) 
-                                # and id_re.uid not in ensemble_i
-                                # and ( j_id.uid in row_re )
-                            # ):
-                                # assert False, "should not now occur"
-
-                    # If we can get here, this real influence can be
-                    # used for the DoF calculation. 
-                    # Update the buffer. 
-                    if not i_re_infinite:
-                        components_i.u_re.append( id_re,re_d[id_re] )
-                        components_i.u_im.append( id_re,im_d[id_re] )
-
-                # If the current influence does NOT belong to an ensemble
-                # update the sums immediately, otherwise wait until the end
-                if len( ensemble_i ) == 0:
-                    components_i.accumulate()
-
-            values = ensemble_reg.itervalues() if PY2 else ensemble_reg.values()
-            for ec_i in values:
-                ec_i.accumulate()
-
-        #------------------------------------------------------                
-        # End of for loop
-        #
-        var = std_variance_covariance_complex(x)
-        sum_u11, sum_u12, dum, sum_u22 = var
-        
-        if sum_u11 == 0.0 and sum_u12 == 0.0 and sum_u22 == 0.0:
-            # This is a pathological case that occurs when
-            # all components have zero uncertainty. We can't
-            # work out the DoF in this case.
-            return VarianceAndDof(var,nan)
-            
-        # Normalisation constant for better numerical stability
-        u2_bar = (sum_u11 + sum_u22)**2/4.0  
-
-        sum_sq_u11 = _EnsembleComponents.sum_sq_u11
-        sum_sq_u22 = _EnsembleComponents.sum_sq_u22
-        sum_sq_diag = _EnsembleComponents.sum_sq_diag
-            
-        A = 2.0*sum_u11*sum_u11/u2_bar
-        D = (sum_u11*sum_u22 + sum_u12*sum_u12)/u2_bar
-        F = 2.0* sum_u22*sum_u22/u2_bar
-
-        a = 2.0*sum_sq_u11/u2_bar  
-        d = sum_sq_diag/u2_bar
-        f = 2.0*sum_sq_u22/u2_bar
-
-        num = (A + D + F)
-        den = (a + d + f)
-
-        try:
-            dof = num / den
-        except ZeroDivisionError:
-            dof = inf
-            
-        return VarianceAndDof(var,dof)
-           
-#----------------------------------------------------------------------------
-def complex_ensemble(seq,df):
-    """
-    Declare the uncertain numbers in ``seq`` to be an ensemble.
-
-    The uncertain numbers in ``seq`` must be elementary
-    and have the same numbers of degrees of freedom. 
-    
-    It is permissible for members of an ensemble to be correlated 
-    and have finite degrees of freedom without causing problems 
-    when evaluating the effective degrees of freedom. See: 
-    
-    R Willink, Metrologia 44 (2007) 340-349, section 4.1.1
-
-    Effectively, members of an ensemble are treated 
-    as simultaneous independent measurements of 
-    a multivariate distribution. 
-    
-    """
-    # NB, we simply assign ``dof`` without checking for previous values. 
-    # This avoids overhead and should not be a risk, because 
-    # users call this method via functions in the ``core`` module.
-    
-    # TODO: assertions not required in release version
-    # ensemble members must have the same degrees of freedom
-    assert all( s_i.df == df for s_i in seq )
-
-    # ensemble members must be elementary
-    assert all( s_i.is_elementary for s_i in seq )
-    
-    # All UNs will have been declared with ``independent=False`` 
-    if not all( 
-        x._node.independent == False 
-            for pair in seq 
-                for x in (pair.real,pair.imag) 
-    ):
-        raise RuntimeError(
-            "members of an ensemble must be elementary and dependent"
-        )
-        
-    ensemble = set( 
-        x._node.uid 
-            for pair in seq 
-                for x in (pair.real,pair.imag) 
-    )
-    # This object is referenced from the Leaf node of each member
-    for pair in seq:
-        for x in (pair.real,pair.imag):
-            x._node.ensemble = ensemble
+"""
+Defines :class:`UncertainReal` and implements the mathematical 
+operations on this class of objects.
+
+"""
+from __future__ import division
+
+import math
+import cmath
+import numbers
+try:
+    from itertools import izip  # Python 2
+    PY2 = True
+except ImportError:
+    izip = zip
+    long = int
+    PY2 = False
+
+from GTC import nodes
+from GTC import vector 
+from GTC import context
+
+from GTC.named_tuples import (
+    VarianceCovariance, 
+    VarianceAndDof, 
+    StandardUncertainty,
+    GroomedUncertainReal,
+    GroomedUncertainComplex,
+)
+
+from GTC import (
+    inf, 
+    nan, 
+    inf_dof, 
+)
+
+LOG10_E = math.log10(math.e)
+
+#----------------------------------------------------------------------------
+def _is_uncertain_real_constant(x):
+    if isinstance(x,UncertainReal):
+        return bool( 
+            len(x._u_components) == 0 and 
+            len(x._d_components) == 0
+        )
+    else:
+        raise TypeError(
+            "UncertainReal required: {!r}".format(x)
+        )
+
+#----------------------------------------------------------------------------
+def _is_uncertain_complex_constant(z):
+    if isinstance(z,UncertainComplex):
+        return bool( 
+            _is_uncertain_real_constant(z.real) and 
+            _is_uncertain_real_constant(z.imag)
+        )
+    else:
+        raise TypeError(
+            "UncertainComplex required: {!r}".format(z)
+        )
+          
+#----------------------------------------------------------------------------
+class UncertainReal(object):
+    
+    """
+    An :class:`UncertainReal` holds information about the measured 
+    value of a real-valued quantity
+    
+    """
+    
+    __slots__ = [
+        '_x'                    # The estimate
+    ,   '_u'                    # The standard uncertainty in the estimate
+    ,   '_u_components'         # weighted Jacobian matrix  
+    ,   '_d_components'         # weighted Jacobian matrix 
+    ,   '_i_components'         # Intermediate components of uncertainty
+    ,   'is_elementary'         
+    ,   'is_intermediate'       
+    ,   '_node'                 # May refer to a node
+    ]            
+
+    #-------------------------------------------------------------------------
+    def __init__(self,x,u_comp,d_comp,i_comp,node=None):
+
+        self._x = float(x)
+        self._u_components = u_comp
+        self._d_components = d_comp
+        self._i_components = i_comp
+        self._node = node
+ 
+        if node is None:
+            self.is_elementary = False 
+            self.is_intermediate = False
+            
+        else: 
+            # Constants have Leaf nodes, but the UID is None;
+            # they will not be classed as `elementary`
+            self.is_elementary = (
+                isinstance(self._node,nodes.Leaf)
+                    and not self._node.uid is None
+            )
+            # An intermediate uncertain number has a ``Node`` object  
+            self.is_intermediate = type(self._node) is nodes.Node
+            
+            assert not(self.is_elementary and self.is_intermediate)
+
+    #----------------------------------------------------------------------------
+    @classmethod
+    def _constant(cls,x,label=None):
+        """
+        Return a constant uncertain real number with value ``x`` 
+        
+        A constant uncertain real number has no uncertainty
+        and infinite degrees of freedom.        
+        
+        Parameters
+        ----------
+        x : float
+        label : str or None
+        rtype : UncertainReal
+            
+        """
+        # A constant will not be archived,
+        # so it has no need for a UID. 
+        return UncertainReal(
+                x
+            ,   vector.Vector( )
+            ,   vector.Vector( )
+            ,   vector.Vector( )
+            ,   nodes.Leaf(uid=None,label=label,u=0.0,df=inf)
+        )
+        
+    #------------------------------------------------------------------------
+    @classmethod
+    def _elementary(cls,x,u,df,label,independent):
+        """
+        Return an elementary uncertain real number.
+
+        The uncertain number will have a value ``x``, standard
+        uncertainty ``u`` and degrees of freedom ``df``.
+
+        A ``ValueError`` is raised if the value of 
+        `u` is less than zero or the value of `df` is less than 1.
+
+        The ``independent`` argument controls whether this
+        uncertain number may be correlated with others.
+        
+        Parameters
+        ----------
+        x : float
+        u : float
+        df : float
+        label : str, or None
+        independent : bool
+
+        Returns
+        -------
+        :class:`UncertainReal`
+        
+        """
+        if df < 1:
+            raise ValueError(
+                "invalid degrees of freedom: {!r}".format(df) 
+            )
+        if u < 0:
+            # u == 0 can occur in complex UNs.
+            raise ValueError(
+                "invalid uncertainty: {!r}".format(u)
+            )
+                    
+        uid = context._context._next_elementary_id()
+        ln = context._context.new_leaf(uid,label,u,df,independent=independent)
+        
+        if independent:
+            return UncertainReal(
+                    x
+                ,   vector.Vector( index=[ln],value=[u] )
+                ,   vector.Vector( )
+                ,   vector.Vector( )
+                ,   ln
+                )
+        else:
+            return UncertainReal(
+                    x
+                ,   vector.Vector( )
+                ,   vector.Vector( index=[ln],value=[u] )
+                ,   vector.Vector( )
+                ,   ln
+                )
+    #------------------------------------------------------------------------
+    @classmethod
+    def _intermediate(cls,un,label):
+        """
+        Create an intermediate uncertain number
+        
+        To investigate the sensitivity of subsequent results,
+        an intermediate UN must be declared.
+        
+        Parameters
+        ----------
+        :arg un: :class:`UncertainReal`
+        :arg label: str
+        
+        """
+        if not un.is_elementary:
+            if not un.is_intermediate:                     
+                # A new registration 
+                uid = context._context._next_intermediate_id()
+                
+                u = un.u
+                un._node = context._context.new_node(uid,label,u)
+
+                # Seed the Vector of intermediate components 
+                # with this new Node object, so that uncertainty 
+                # will be propagated.
+                un._i_components = vector.merge_vectors(
+                    un._i_components,
+                    vector.Vector( index=[un._node], value=[u] )
+                )
+                un.is_intermediate = True
+                            
+            # else:
+                # Assume that it has been registered, perhaps the 
+                # user has repeated the registration process.
+
+        # else:
+            # There should be no harm in ignoring elementary UNs.
+            # They will be archived properly and they are not dependent
+            # on anything. It is convenient for the user not to worry
+            # whether or not something is elementary or not. 
+            
+    #------------------------------------------------------------------------
+    @classmethod
+    def _archived_elementary(cls,uid,x):
+        """
+        Restore an uncertain number that has been archived. 
+
+        Parameters
+        ----------
+        uid : unique identifier
+        x : float
+
+        Returns
+        -------
+        UncertainReal
+        
+        """
+        # Use the context cache `_registered_leaf_nodes` 
+        # to avoid creating multiple Leaf objects.
+        l = context._context._registered_leaf_nodes[uid]
+
+        # The Leaf object is used to seed one 
+        # Vector component, so that uncertainty 
+        # will be propagated
+        if l.independent:
+            un = UncertainReal(
+                    x
+                ,   vector.Vector( index=[l],value=[l.u] )
+                ,   vector.Vector( )
+                ,   vector.Vector( )
+                ,   l
+                )
+        else:
+            un = UncertainReal(
+                    x
+                ,   vector.Vector( )
+                ,   vector.Vector( index=[l],value=[l.u] )
+                ,   vector.Vector( )
+                ,   l
+                )
+        
+        return un  
+        
+    #-------------------------------------------------------------------------
+    def _round(self,digits,df_decimals):
+        """
+        Return a ``GroomedUncertainReal`` 
+        
+        `digits` specifies the number of significant digits 
+        in the uncertainty that will be retained. The value will use 
+        the same precision. The degrees-of-freedom will be  
+        represented using `df_decimals` decimal places.
+
+        `df_decimals` specifies the number of decimal places 
+        reported for the degrees-of-freedom.
+        
+        Degrees-of-freedom are greater than 1E6 are set to `inf`.
+        
+        """
+        if (
+            math.isnan(self.x) or math.isinf(self.x) or 
+            math.isnan(self.u) or math.isinf(self.u)
+        ):
+            return GroomedUncertainReal(
+                x = self.x,
+                u = self.u,
+                df = self.df,
+                label = self.label,  
+                precision = digits,
+                df_decimals = df_decimals,
+                u_digits = '({})'.format(self.u)
+            )
+            
+        elif self.u != 0:
+            log10_u = math.log10( self.u )
+            if log10_u.is_integer(): log10_u += 1 
+            
+            # The least power of 10 above the value of `u`
+            exponent = math.ceil( log10_u ) 
+            
+            # In fixed-point, precision is the number of decimal places. 
+            decimal_places = 0 if exponent-digits >= 0 else int(digits-exponent)
+        
+            factor = 10**(exponent-digits)
+            
+            x = factor*round(self.x/factor)
+            u = factor*round(self.u/factor)
+            
+            # Get the numerals representing uncertainty 
+            # When the uncertainty is to the left of the 
+            # decimal point there will be `digits` numerals 
+            # but to the right of the decimal point there will
+            # be sufficient to reach the units column.
+            
+            # TODO: generalise so that we can use the format 
+            # specifier to control this. Let the precision parameter
+            # be the number of significant digits in the uncertainty 
+            # and format the result accordingly.
+            
+            # Also need to generalise so that it works with 
+            # E and G presentations
+            if decimal_places <= 1:
+                u_digits = "{1:.{0}f}".format(decimal_places,u)
+            else:
+                u_digits = "{:.0f}".format(self.u/factor)
+
+            df = self.df
+            if not math.isnan(df):
+                if df > inf_dof:
+                    df = inf
+                else:
+                    df_factor = 10 ** (-df_decimals)
+                    df = df_factor * math.floor(df / df_factor)
+
+            return GroomedUncertainReal(
+                x = x,
+                u = u,
+                df = df,
+                label = self.label,
+                precision = decimal_places,
+                df_decimals = df_decimals,
+                u_digits = "({})".format(u_digits)
+            )
+            
+        elif _is_uncertain_real_constant(self):
+            # Use default fixed-point precision
+            return GroomedUncertainReal(
+                x = self.x,
+                u = 0,
+                df = inf,
+                label = self.label,
+                precision = 6,
+                df_decimals = 0,
+                u_digits = ""
+            )  
+        else:
+            assert False, "unexpected"
+        
+    #------------------------------------------------------------------------
+    def __repr__(self):
+        x = self.x
+        u = self.u
+        df = self.df
+        
+        if not math.isnan(df) and df > inf_dof:
+            df = inf 
+        
+        if self.label is None:
+            s = "ureal({!r},{!r},{!r})".format( 
+                x,u,df
+            )            
+        else:
+            s = "ureal({!r},{!r},{!r}, label={!r})".format( 
+                x,u,df,self.label
+            )                  
+        
+        return s
+
+    #------------------------------------------------------------------------
+    def __str__(self):
+        # Use 2-digit fixed-point format for the uncertainty          
+        gself = self._round(2,0)
+        return "{1.x:.{0}f}{1.u_digits}".format( gself.precision, gself )
+             
+    #------------------------------------------------------------------------
+    # 
+    def __abs__(self):
+        return abs(self._x)
+
+    #------------------------------------------------------------------------
+    @property
+    def real(self):
+        """Return the real component 
+        """
+        return self  
+    
+    #------------------------------------------------------------------------
+    @property
+    def imag(self):
+        """Returns the imaginary component 
+        
+        """
+        # Returning an UN constant ensures that an algorithm
+        # expecting an uncertain number will not break
+        return UncertainReal._constant(0.0)
+ 
+    #------------------------------------------------------------------------
+    def conjugate(self):
+        """Return the complex conjugate
+
+        :rtype: :class:`~lib.UncertainReal`
+        
+        """
+        return self.real
+ 
+    #------------------------------------------------------------------------
+    # Comparisons are made with the value
+    def __eq__(self,other):
+        return self._x == other
+    def __ne__(self,other):
+        return self._x != other
+    def __gt__(self,other):
+        return self._x > other
+    def __ge__(self,other):
+        return self._x >= other
+    def __lt__(self,other):
+        return self._x < other
+    def __le__(self,other):
+        return self._x <= other
+        
+    def __bool__(self):
+        # Used to coerce to Boolean 
+        return UncertainReal.__ne__(self, 0.0)
+    __nonzero__ = __bool__
+
+    #------------------------------------------------------------------------
+    @property
+    def x(self):
+        """Return the value
+
+        :rtype: float
+        
+        Note that ``un.x`` is equivalent to :func:`value(un)<core.value>`
+        
+        **Example**::
+            >>> ur = ureal(2.5,0.5)
+            >>> ur.x
+            2.5
+            
+        """
+        return self._x
+
+    #------------------------------------------------------------------------
+    @property
+    def u(self):
+        """Return the standard uncertainty 
+        
+        :rtype: float
+        
+        Note that ``un.u`` is equivalent to :func:`uncertainty(un)<core.uncertainty>`
+        
+        **Example**::
+
+            >>> ur = ureal(2.5,0.5)
+            >>> ur.u
+            0.5
+            
+        """
+        if hasattr(self,'_u'):
+            return self._u
+        else:
+            # cache the return value
+            if self.is_elementary or self.is_intermediate:
+                self._u = self._node.u
+            else:
+                self._u = math.sqrt( std_variance_real(self) )
+
+            return self._u 
+            
+   #------------------------------------------------------------------------
+    @property
+    def v(self):
+        """Return the standard variance
+        
+        :rtype: float
+        
+        Note that ``un.v`` is equivalent to :func:`variance(un)<core.variance>`
+        
+        **Example**::
+            >>> ur = ureal(2.5,0.5)
+            >>> ur.v
+            0.25
+            
+        """
+        if hasattr(self,'_u'):
+            u = self.u 
+            return u*u
+        else:
+            if self.is_elementary or self.is_intermediate:
+                u = self._u = self._node.u
+                return u*u
+            else:
+                v = std_variance_real(self)
+                self._u = math.sqrt( v )
+                return v
+
+    #------------------------------------------------------------------------
+    @property
+    def df(self):
+        """Return the degrees of freedom
+        
+        :rtype: float
+
+        Note ``un.df`` is equivalent to :func:`dof(un)<core.dof>`
+        
+        **Example**::
+            >>> ur = ureal(2.5,0.5,3)
+            >>> ur.df
+            3.0        
+            
+        """
+        if self.is_elementary:
+            return self._node.df
+        else:
+            v_df = welch_satterthwaite(self)
+            if not hasattr(self,"_u"):
+                self._u = math.sqrt( v_df.cv )
+                
+        return v_df.df 
+
+    #-----------------------------------------------------------------
+    @property
+    def label(self):
+        """The uncertain-number label
+        
+        :rtype: str
+
+        Note ``un.label`` is equivalent to :func:`label(un)<core.label>`
+        
+        **Example**::
+            >>> x = ureal(2.5,0.5,label='x')
+            >>> x.label
+            'x'
+        
+            >>> label(x)
+            'x'
+            
+        """
+        try:
+            # Elementary, constant and intermediate UNs
+            return self._node.label
+        except AttributeError:
+            return None          
+
+    #------------------------------------------------------------------------
+    # Arithmetic operations
+    def __neg__(self):
+        """
+        Unary negative operator
+        
+        """
+        return UncertainReal(
+                -self.x
+            ,   vector.scale_vector(self._u_components,-1.0)
+            ,   vector.scale_vector(self._d_components,-1.0)
+            ,   vector.scale_vector(self._i_components,-1.0)
+            )
+            
+    #------------------------------------------------------------------------
+    def __pos__(self):
+        """
+        Unary positive operator
+
+        """     
+        # This is a copy but not a clone,
+        # because if ``self`` had a node this 
+        # object does not have it too.
+        return UncertainReal(
+                self.x
+            ,   vector.Vector(copy=self._u_components)
+            ,   vector.Vector(copy=self._d_components)
+            ,   vector.Vector(copy=self._i_components)
+            )
+    
+    #------------------------------------------------------------------------
+    def __add__(self,rhs):
+        if isinstance( rhs,(UncertainReal,numbers.Complex) ):
+            return _add(self,rhs)
+        else:
+            return NotImplemented
+        
+    def __radd__(self,lhs):
+        if isinstance(lhs,numbers.Complex):
+            return _radd(lhs,self)
+        else:
+            return NotImplemented
+
+    #------------------------------------------------------------------------
+    def __sub__(self,rhs):
+        if isinstance(rhs,(UncertainReal,numbers.Complex)):
+            return _sub(self,rhs)
+        else:
+            return NotImplemented
+        
+    def __rsub__(self,lhs):
+        if isinstance(lhs,numbers.Complex):
+            return _rsub(lhs,self)
+        else:
+            return NotImplemented
+
+    #------------------------------------------------------------------------
+    def __mul__(self,rhs):
+        if isinstance(rhs,(UncertainReal,numbers.Complex)):
+            return _mul(self,rhs)
+        else:
+            return NotImplemented
+        
+    def __rmul__(self,lhs):
+        if isinstance(lhs,numbers.Complex):
+            return _rmul(lhs,self)
+        else:
+            return NotImplemented
+
+    #------------------------------------------------------------------------
+    def __truediv__(self,rhs):
+        return self.__div__(rhs)
+        
+    def __div__(self,rhs):
+        if isinstance(rhs,(UncertainReal,numbers.Complex)):
+            return _div(self,rhs)
+        else:
+            return NotImplemented
+
+    def __rtruediv__(self,lhs):
+        return self.__rdiv__(lhs)
+        
+    def __rdiv__(self,lhs):
+        if isinstance(lhs,numbers.Complex):
+            return _rdiv(lhs,self)
+        else:
+            return NotImplemented
+
+    #------------------------------------------------------------------------
+    def __pow__(self,rhs):
+        if isinstance(rhs,(UncertainReal,numbers.Complex)):
+            return _pow(self,rhs)
+        else:
+            return NotImplemented
+
+    def __rpow__(self,lhs):
+        if isinstance(lhs,numbers.Complex):
+            return _rpow(lhs,self)
+        else:
+            return NotImplemented
+
+    #------------------------------------------------------------------------
+    def _exp(self):
+        """
+        Real exponential function
+        
+        """
+        x = float(self.x)
+        y = math.exp( x )
+        dy_dx = y
+        return UncertainReal(
+                y
+            ,   vector.scale_vector(self._u_components,dy_dx)
+            ,   vector.scale_vector(self._d_components,dy_dx)
+            ,   vector.scale_vector(self._i_components,dy_dx)
+        )
+        
+    #------------------------------------------------------------------------
+    def _log(self):
+        """
+        Real natural log function
+        
+        """
+        x = float(self.x)
+        y = math.log( x )
+        dy_dx = 1.0/x
+        return UncertainReal(
+                y
+            ,   vector.scale_vector(self._u_components,dy_dx)
+            ,   vector.scale_vector(self._d_components,dy_dx)
+            ,   vector.scale_vector(self._i_components,dy_dx)
+        )
+    
+    #------------------------------------------------------------------------
+    def _log10(self):
+        """
+        Real base-10 log function
+        
+        """
+        x = float(self.x)
+        y = math.log10( x )
+        dy_dx = LOG10_E/x
+        return UncertainReal(
+                y
+            ,   vector.scale_vector(self._u_components,dy_dx)
+            ,   vector.scale_vector(self._d_components,dy_dx)
+            ,   vector.scale_vector(self._i_components,dy_dx)
+        )
+    
+    #------------------------------------------------------------------------
+    def _sqrt(self):
+        """
+        Real square root function
+        
+        """
+        y = math.sqrt( self.x )
+        dy_dx = 0.5/y
+        return UncertainReal(
+                y
+            ,   vector.scale_vector(self._u_components,dy_dx)
+            ,   vector.scale_vector(self._d_components,dy_dx)
+            ,   vector.scale_vector(self._i_components,dy_dx)
+        )
+        
+    #------------------------------------------------------------------------
+    def _sin(self):
+        """
+        Real sine function
+        
+        """
+        y = math.sin( self.x )
+        dy_dx = math.cos( self.x )
+        
+        return UncertainReal(
+                y
+            ,   vector.scale_vector(self._u_components,dy_dx)
+            ,   vector.scale_vector(self._d_components,dy_dx)
+            ,   vector.scale_vector(self._i_components,dy_dx)
+            )
+    #------------------------------------------------------------------------
+    def _cos(self):
+        """
+        Real cosine function
+        
+        """
+        y = math.cos( self.x )
+        dy_dx = -math.sin( self.x )
+        return UncertainReal(
+                y
+            ,   vector.scale_vector(self._u_components,dy_dx)
+            ,   vector.scale_vector(self._d_components,dy_dx)
+            ,   vector.scale_vector(self._i_components,dy_dx)
+            )
+
+    #------------------------------------------------------------------------
+    def _tan(self):
+        """
+        Real tangent function
+        
+        """
+        y = math.tan( self.x )
+        d = math.cos( self.x )
+        dy_dx = 1.0/(d*d)
+        return UncertainReal(
+                y
+            ,   vector.scale_vector(self._u_components,dy_dx)
+            ,   vector.scale_vector(self._d_components,dy_dx)
+            ,   vector.scale_vector(self._i_components,dy_dx)
+            )
+            
+    #-----------------------------------------------------------------
+    def _asin(self):
+        """
+        Inverse real sine function
+        
+        """
+        x = float(self.x)
+        y = math.asin( x )
+        dy_dx = 1.0/math.sqrt((1 - x)*(1+x))
+        return UncertainReal(
+                y
+            ,   vector.scale_vector(self._u_components,dy_dx)
+            ,   vector.scale_vector(self._d_components,dy_dx)
+            ,   vector.scale_vector(self._i_components,dy_dx)
+            )
+
+    #-----------------------------------------------------------------
+    def _acos(self):
+        """
+        Inverse real cosine function
+        
+        """
+        x = float(self.x)
+        y = math.acos( x )
+        dy_dx = -1.0/math.sqrt((1 - x)*(1+x))
+        return UncertainReal(
+                y
+            ,   vector.scale_vector(self._u_components,dy_dx)
+            ,   vector.scale_vector(self._d_components,dy_dx)
+            ,   vector.scale_vector(self._i_components,dy_dx)
+            )
+
+    #-----------------------------------------------------------------
+    def _atan(self):
+        """
+        Inverse real tangent function
+        
+        """
+        x = float(self.x)
+        y = math.atan( x )
+        dy_dx = 1.0/(1 + x*x)
+        return UncertainReal(
+                y
+            ,   vector.scale_vector(self._u_components,dy_dx)
+            ,   vector.scale_vector(self._d_components,dy_dx)
+            ,   vector.scale_vector(self._i_components,dy_dx)
+            )
+
+    #-----------------------------------------------------------------
+    def _atan2(self,rhs):
+        """
+        Two-argument inverse real tangent function
+        
+        """
+        if isinstance(rhs,UncertainReal):
+            return _atan2_re_re(self,rhs)
+        elif isinstance(rhs,numbers.Real):
+            return _atan2_re_x(self,float(rhs))
+        elif isinstance(rhs,numbers.Complex):
+            raise TypeError('atan2 is undefined with a complex argument')
+        else:
+            return NotImplemented
+
+    def _ratan2(self,lhs):
+        if isinstance(lhs,numbers.Real):
+            return _atan2_x_re(float(lhs),self)
+        elif isinstance(lhs,numbers.Complex):
+            raise TypeError('atan2 is undefined with a complex argument')
+        else:
+            return NotImplemented
+        
+    #-----------------------------------------------------------------
+    def _sinh(self):
+        """
+        Real hyperbolic sine function
+        
+        """
+        y = math.sinh( self.x )
+        dy_dx = math.cosh( self.x )
+        return UncertainReal(
+                y
+            ,   vector.scale_vector(self._u_components,dy_dx)
+            ,   vector.scale_vector(self._d_components,dy_dx)
+            ,   vector.scale_vector(self._i_components,dy_dx)
+            )
+
+    #-----------------------------------------------------------------
+    def _cosh(self):
+        """
+        Real hyperbolic cosine function
+        
+        """
+        y = math.cosh( self.x )
+        dy_dx = math.sinh( self.x )
+        return UncertainReal(
+                y
+            ,   vector.scale_vector(self._u_components,dy_dx)
+            ,   vector.scale_vector(self._d_components,dy_dx)
+            ,   vector.scale_vector(self._i_components,dy_dx)
+            )
+
+    #-----------------------------------------------------------------
+    def _tanh(self):
+        """
+        Real hyperbolic tangent function
+        
+        """
+        y = math.tanh( self.x )
+        d = math.cosh( self.x )
+        dy_dx = 1.0/(d*d)
+        return UncertainReal(
+                y
+            ,   vector.scale_vector(self._u_components,dy_dx)
+            ,   vector.scale_vector(self._d_components,dy_dx)
+            ,   vector.scale_vector(self._i_components,dy_dx)
+            )
+            
+    #-----------------------------------------------------------------
+    def _asinh(self):
+        """
+        Inverse real hyperbolic sine function
+        
+        """
+        x = float(self.x)
+        y = math.asinh( x )
+        dy_dx = 1.0/math.sqrt(x**2 + 1)
+        return UncertainReal(
+                y
+            ,   vector.scale_vector(self._u_components,dy_dx)
+            ,   vector.scale_vector(self._d_components,dy_dx)
+            ,   vector.scale_vector(self._i_components,dy_dx)
+            )
+
+    #-----------------------------------------------------------------
+    def _acosh(self):
+        """
+        Inverse real hyperbolic cosine function
+        
+        """
+        x = float(self.x)
+        y = math.acosh( x )
+        dy_dx = 1.0/math.sqrt((x - 1)*(x + 1))
+        return UncertainReal(
+                y
+            ,   vector.scale_vector(self._u_components,dy_dx)
+            ,   vector.scale_vector(self._d_components,dy_dx)
+            ,   vector.scale_vector(self._i_components,dy_dx)
+            )
+
+    #-----------------------------------------------------------------
+    def _atanh(self):
+        """
+        Inverse real hyperbolic tangent function
+        
+        """
+        x = float(self.x)
+        y = math.atanh( x )
+        dy_dx = 1.0/((1 - x) * (1 + x))
+        return UncertainReal(
+                y
+            ,   vector.scale_vector(self._u_components,dy_dx)
+            ,   vector.scale_vector(self._d_components,dy_dx)
+            ,   vector.scale_vector(self._i_components,dy_dx)
+            )
+
+    #-----------------------------------------------------------------
+    def _magnitude(self):
+        """
+        Magnitude function
+
+        The magnitude of an uncertain real number is defined
+        everywhere except at the origin. A ``ZeroDivisionError`` is
+        raised in that case.
+
+        Returns
+        -------
+        UncertainReal
+        
+        """
+        x = float(self.x)
+        
+        if x==0:
+            raise ZeroDivisionError(
+                  "Cannot take |x| of an uncertain real number when x==0"
+            )
+        
+        dy_dx = math.copysign(1.0,x)
+
+        return UncertainReal(
+                abs(x)
+            ,   vector.scale_vector(self._u_components,dy_dx)
+            ,   vector.scale_vector(self._d_components,dy_dx)
+            ,   vector.scale_vector(self._i_components,dy_dx)
+            )
+          
+    #-----------------------------------------------------------------
+    def _mag_squared(self):
+        """
+        Return x**2 
+        
+        Returns
+        -------
+        UncertainReal
+        
+        """
+        return self*self
+        
+    #-----------------------------------------------------------------
+    def _phase(self):
+        """
+        Return the phase
+
+        The phase of an uncertain real number is always 0
+        with no uncertainty.
+        
+        """
+        return UncertainReal._constant(0.0)
+
+#----------------------------------------------------------------------------
+def _atan2_re_re(lhs,rhs): 
+    """
+    Return the bivariate arctan of a pair
+    of uncertain real numbers. 
+    
+    """
+    x = rhs.x
+    y = lhs.x
+    
+    den = (x**2 + y**2)
+    if den == 0.0:
+        dz_dx = dz_dy = 0.0
+    else:
+        dz_dx = -y/den
+        dz_dy = x/den
+        
+    return UncertainReal(
+            math.atan2(y,x)
+        ,   vector.merge_weighted_vectors(lhs._u_components,dz_dy,rhs._u_components,dz_dx)
+        ,   vector.merge_weighted_vectors(lhs._d_components,dz_dy,rhs._d_components,dz_dx)
+        ,   vector.merge_weighted_vectors(lhs._i_components,dz_dy,rhs._i_components,dz_dx)
+        )
+
+#----------------------------------------------------------------------------
+def _atan2_x_re(y,rhs):
+    x = rhs.x
+    den = (x**2 + y**2)
+    if den == 0.0:
+        dz_dx = 0.0
+    else:
+        dz_dx = -y/den
+    return UncertainReal(
+            math.atan2(y,x)
+        ,   vector.scale_vector(rhs._u_components,dz_dx)
+        ,   vector.scale_vector(rhs._d_components,dz_dx)
+        ,   vector.scale_vector(rhs._i_components,dz_dx)
+        )
+
+#----------------------------------------------------------------------------
+def _atan2_re_x(lhs,x):
+        y = lhs.x
+        den = (x**2 + y**2)
+        if den == 0.0:
+            dz_dy = 0.0
+        else:
+            dz_dy = x/den
+        return UncertainReal(
+                math.atan2(y,x)
+            ,   vector.scale_vector(lhs._u_components,dz_dy)
+            ,   vector.scale_vector(lhs._d_components,dz_dy)
+            ,   vector.scale_vector(lhs._i_components,dz_dy)
+            )
+
+#----------------------------------------------------------------------------
+def _pow(lhs,rhs):
+    """
+    Raise uncertain real `lhs` to the power of `rhs`
+    `lhs` is guaranteed UncertainReal, `rhs` is a number 
+    or an UncertainReal
+    
+    """
+    if isinstance(rhs,UncertainReal):
+        
+        r = rhs.x
+        l = lhs.x
+
+        try:
+            y = l**r
+        except ValueError:
+            # py 2.7 does not handle fractional powers of negative numbers 
+            # but py3 does by returning a complex. 
+            # We patch the py2 case by casting `lhs` to a ucomplex
+            return (lhs + 0j)**rhs 
+
+        if isinstance(y,numbers.Real):
+            
+            dy_dl = r * l**(r-1)
+            dy_dr = math.log(abs(l))*y if l != 0 else 0
+            
+            return UncertainReal(
+                    y
+                ,   vector.merge_weighted_vectors(lhs._u_components,dy_dl,rhs._u_components,dy_dr)
+                ,   vector.merge_weighted_vectors(lhs._d_components,dy_dl,rhs._d_components,dy_dr)
+                ,   vector.merge_weighted_vectors(lhs._i_components,dy_dl,rhs._i_components,dy_dr)
+                )
+        elif isinstance(y,numbers.Complex):
+            # If `y` is complex, do this as a ucomplex problem 
+            # This is only possible in py3
+            return (lhs + 0j)**rhs
+        else:
+            assert False,'unexpected'
+ 
+    elif isinstance(rhs,numbers.Real): 
+        if rhs == 0:
+            return 1.0
+        elif rhs == 1:
+            return lhs
+        else:
+            l = lhs.x
+            r = rhs 
+            
+            try:
+                y = l**r
+            except ValueError:
+                # py 2.7 does not handle fractional powers of negative numbers 
+                # but py3 does by returning a complex. 
+                # We patch the py2 case by casting `lhs` to a ucomplex
+                return (lhs + 0j)**rhs 
+                
+            if isinstance(y,numbers.Real):
+                dy_dl = r * l**(r-1)
+                return UncertainReal(
+                        y
+                    ,   vector.scale_vector(lhs._u_components,dy_dl)
+                    ,   vector.scale_vector(lhs._d_components,dy_dl)
+                    ,   vector.scale_vector(lhs._i_components,dy_dl)
+                    )
+            elif isinstance(y,numbers.Complex):
+                # If `y` is complex, do this as a ucomplex problem 
+                # This is only possible in py3
+                return (lhs + 0j)**rhs
+            else:
+                assert False,'unexpected'
+ 
+    elif isinstance(rhs,numbers.Complex): 
+        return (lhs + 0j)**rhs
+
+    else:
+        assert False, 'unexpected'
+
+
+#----------------------------------------------------------------------------
+def _rpow(lhs,rhs):
+    """
+    Raise `lhs` to the power of uncertain real `rhs`
+    
+    """
+    # Called from __rpow__, so we know that `rhs` is UncertainReal 
+    # `lhs` will be either float or complex
+    if isinstance(lhs,numbers.Real):    
+        l = lhs
+        r = rhs.x
+
+        try:
+            y = l**r
+        except ValueError:
+            # py 2.7 does not handle fractional powers of negative numbers 
+            # but py3 does by returning a complex. 
+            # We patch the py2 case by casting `lhs` to a ucomplex
+            return lhs**(rhs + 0j) 
+                
+        if isinstance(y,numbers.Real):
+            dy_dr = math.log(abs(l))*y if l != 0 else 0
+            
+            return UncertainReal(
+                    y
+                ,   vector.scale_vector(rhs._u_components,dy_dr)
+                ,   vector.scale_vector(rhs._d_components,dy_dr)
+                ,   vector.scale_vector(rhs._i_components,dy_dr)
+                )
+        elif isinstance(y,numbers.Complex):
+            # If `y` is complex, do this as a ucomplex problem 
+            return lhs**(rhs + 0j)
+        else:
+            assert False,'unexpected'     
+            
+    elif isinstance(lhs,numbers.Complex):
+        return lhs**(rhs + 0j)
+        
+    else:
+        assert False, 'unexpected'
+ 
+#----------------------------------------------------------------------------
+def _div(lhs,rhs):
+    """
+    Divide the uncertain real number `lhs` by `rhs`
+    
+    """
+    if isinstance(rhs,UncertainReal):
+    
+        r = rhs.x
+        l = lhs.x
+
+        y = l/r
+        dy_dl = 1.0/r
+        dy_dr = -y/r
+        
+        return UncertainReal(
+                y
+            ,   vector.merge_weighted_vectors(
+                    lhs._u_components,dy_dl,rhs._u_components,dy_dr
+                )
+            ,   vector.merge_weighted_vectors(
+                    lhs._d_components,dy_dl,rhs._d_components,dy_dr
+                )
+            ,   vector.merge_weighted_vectors(
+                    lhs._i_components,dy_dl,rhs._i_components,dy_dr
+                )
+            )
+            
+    elif isinstance(rhs,numbers.Real):
+        if rhs == 1.0:
+            return lhs 
+        else:
+            l = lhs.x
+
+            y = l/rhs
+            dy_dl = 1.0/rhs
+            
+            return UncertainReal(
+                    y
+                ,   vector.scale_vector(lhs._u_components,dy_dl)
+                ,   vector.scale_vector(lhs._d_components,dy_dl)
+                ,   vector.scale_vector(lhs._i_components,dy_dl)
+                )
+    elif isinstance(rhs,numbers.Complex):
+        if rhs == 1.0:
+            r = +lhs
+            i = UncertainReal._constant(0.0)
+        else:
+            norm = abs(rhs)**2
+            r = lhs * rhs.real/norm
+            i = lhs * -rhs.imag/norm
+            
+        return UncertainComplex(r,i)   
+    else:
+        assert False, 'unexpected'
+
+#----------------------------------------------------------------------------
+def _rdiv(lhs,rhs):
+    """
+    Divide `lhs` by the uncertain real number `rhs`
+    
+    """
+    if isinstance(lhs,numbers.Real):    
+        r = rhs.x
+
+        y = lhs/r
+        dy_dr = -y/r
+        return UncertainReal(
+                y
+            ,   vector.scale_vector(rhs._u_components,dy_dr)
+            ,   vector.scale_vector(rhs._d_components,dy_dr)
+            ,   vector.scale_vector(rhs._i_components,dy_dr)
+            )
+    elif isinstance(lhs,numbers.Complex):
+        r = lhs.real / rhs 
+        i = lhs.imag / rhs 
+        
+        return UncertainComplex(r,i)
+    else:
+        assert False, 'unexpected'
+
+#----------------------------------------------------------------------------
+def _mul(lhs,rhs):
+    """
+    Multiply `rhs` with the uncertain real number `lhs` 
+    
+    """
+    if isinstance(rhs,UncertainReal):
+    
+        l = lhs.x
+        r = rhs.x
+        return UncertainReal(
+                l*r
+            ,   vector.merge_weighted_vectors(
+                    lhs._u_components,r,rhs._u_components,l
+                )
+            ,   vector.merge_weighted_vectors(
+                    lhs._d_components,r,rhs._d_components,l
+                )
+            ,   vector.merge_weighted_vectors(
+                    lhs._i_components,r,rhs._i_components,l
+                )
+            )
+
+    elif isinstance(rhs,numbers.Real):
+        if rhs == 1.0:
+            return lhs
+        else:
+            return UncertainReal(
+                    float.__mul__(lhs.x,float(rhs))
+                ,   vector.scale_vector(lhs._u_components,rhs)
+                ,   vector.scale_vector(lhs._d_components,rhs)
+                ,   vector.scale_vector(lhs._i_components,rhs)
+                )
+                
+    elif isinstance(rhs,numbers.Complex):
+        if rhs == 1.0:
+            r = +lhs 
+            i = UncertainReal._constant(0.0)
+        else:
+            r = lhs * rhs.real
+            i = lhs * rhs.imag
+
+        return UncertainComplex(r,i)
+   
+    else:
+        assert False, 'unexpected'
+
+#----------------------------------------------------------------------------
+def _rmul(lhs,rhs):
+    """
+    Multiply `lhs` with the uncertain real number `rhs` 
+    
+    """
+    if isinstance(lhs,numbers.Real):    
+        if lhs == 1.0:
+            return rhs
+        else:
+            return UncertainReal(
+                    float.__mul__(float(lhs),rhs.x)
+                ,   vector.scale_vector(rhs._u_components,lhs)
+                ,   vector.scale_vector(rhs._d_components,lhs)
+                ,   vector.scale_vector(rhs._i_components,lhs)
+                )
+    elif isinstance(lhs,numbers.Complex):
+        if lhs == 1.0:
+            r = +rhs 
+            i = UncertainReal._constant(0.0)
+        else:
+            r = lhs.real * rhs 
+            i = lhs.imag * rhs 
+    
+        return UncertainComplex(r,i)
+    else:
+        assert False, 'unexpected'
+
+#----------------------------------------------------------------------------
+def _sub(lhs,rhs):
+    """
+    Subtract `rhs` from the uncertain real number `lhs` 
+    
+    """
+    if isinstance(rhs,UncertainReal):
+        return UncertainReal(
+                lhs.x - rhs.x
+            ,   vector.merge_weighted_vectors(
+                    lhs._u_components,1.0,rhs._u_components,-1.0
+                )
+            ,   vector.merge_weighted_vectors(
+                    lhs._d_components,1.0,rhs._d_components,-1.0
+                )
+            ,   vector.merge_weighted_vectors(
+                    lhs._i_components,1.0,rhs._i_components,-1.0
+                )
+            )
+            
+    elif isinstance(rhs,numbers.Real):
+        if rhs == 0.0:
+            return lhs
+        else:
+            return UncertainReal(
+                    float.__sub__(lhs.x,float(rhs))
+                ,   vector.scale_vector(lhs._u_components,1.0)
+                ,   vector.scale_vector(lhs._d_components,1.0)
+                ,   vector.scale_vector(lhs._i_components,1.0)
+                )
+                
+    elif isinstance(rhs,numbers.Complex):
+        if rhs == 0.0:
+            r = +lhs 
+            i = UncertainReal._constant( -rhs.imag )
+        else:
+            r = lhs - rhs.real
+            i = UncertainReal._constant( -rhs.imag )
+            
+        return UncertainComplex(r,i)
+   
+    else:
+        assert False, 'unexpected'
+  
+#----------------------------------------------------------------------------
+def _rsub(lhs,rhs):  
+    """
+    Subtract the uncertain real number `rhs` from `lhs`
+    
+    """
+    if isinstance(lhs,numbers.Real):    
+        if lhs == 0.0:
+            return -rhs
+        else:
+            return UncertainReal(
+                float.__sub__(float(lhs),rhs.x)
+            ,   vector.scale_vector(rhs._u_components,-1.0)
+            ,   vector.scale_vector(rhs._d_components,-1.0)
+            ,   vector.scale_vector(rhs._i_components,-1.0)
+            )
+                
+    elif isinstance(lhs,numbers.Complex):
+        if lhs == 0.0:
+            r = -rhs 
+            i = UncertainReal._constant(0.0)
+        else:
+            r = lhs.real - rhs 
+            i = UncertainReal._constant(lhs.imag)
+        
+        return UncertainComplex(r,i)
+
+    else:
+        raise NotImplementedError()
+
+#----------------------------------------------------------------------------
+def _add(lhs,rhs):
+    """
+    Add the uncertain real number `lhs` to `rhs`
+    
+    `lhs` is guaranteed UncertainReal
+    `rhs` can be UncertainReal or a number
+    
+    """
+    if isinstance(rhs,UncertainReal):
+            
+        return UncertainReal(
+                lhs.x + rhs.x
+            ,   vector.merge_vectors(lhs._u_components,rhs._u_components)
+            ,   vector.merge_vectors(lhs._d_components,rhs._d_components)
+            ,   vector.merge_vectors(lhs._i_components,rhs._i_components)
+            )
+            
+    elif isinstance(rhs,numbers.Real):
+        if rhs == 0.0:
+            return lhs
+        else:
+            return UncertainReal(
+                    lhs.x + rhs
+                ,   vector.scale_vector(lhs._u_components,1.0)
+                ,   vector.scale_vector(lhs._d_components,1.0)
+                ,   vector.scale_vector(lhs._i_components,1.0)
+                )
+    elif isinstance(rhs,numbers.Complex):
+        if rhs == 0.0:
+            r = +lhs 
+            i = UncertainReal._constant(0.0)
+        else:
+            r = lhs + rhs.real 
+            i = UncertainReal._constant(rhs.imag)
+            
+        return UncertainComplex(r,i)
+   
+    else:
+        assert False, 'unexpected'
+        
+#----------------------------------------------------------------------------
+def _radd(lhs,rhs):
+    """
+    Add `lhs` to the uncertain real number `rhs`
+    `rhs` is guaranteed UncertainReal
+    
+    """
+    if isinstance(lhs,numbers.Real):    
+        if lhs == 0.0:
+            return rhs
+        else:
+            return UncertainReal(
+                    float.__add__(float(lhs),rhs.x)
+                ,   vector.scale_vector(rhs._u_components,1.0)
+                ,   vector.scale_vector(rhs._d_components,1.0)
+                ,   vector.scale_vector(rhs._i_components,1.0)
+                )
+                
+    elif isinstance(lhs,numbers.Complex):
+        if lhs == 0.0:
+            r = +rhs
+            i = UncertainReal._constant(0.0)
+        else:
+            r = lhs.real + rhs 
+            i = UncertainReal._constant(lhs.imag)
+            
+        # Addition of a complex changes the type
+        return UncertainComplex(r,i)
+        
+    else:
+        assert False, 'unexpected'
+
+#----------------------------------------------------------------------------
+def set_correlation_real(x1,x2,r):
+    """
+    Assign a correlation coefficient between ``x1`` and ``x2``
+
+    Parameters
+    ----------
+    x1, x2 : UncertainReal
+    r: float
+    
+    """
+    if (
+        x1.is_elementary and 
+        x2.is_elementary
+    ):        
+    
+        ln1 = x1._node
+        ln2 = x2._node
+        
+        if (
+            not ln1.independent and
+            not ln2.independent
+        ):
+            if ln1 is ln2 and r != 1.0:
+                raise ValueError(
+                    "value should be 1.0, got: '{}'".format(r)
+                )
+            else:
+                ln1.correlation[ln2.uid] = r 
+                ln2.correlation[ln1.uid] = r 
+        else:
+            raise RuntimeError( 
+                "`set_correlation` called on independent node"
+            )
+    else:
+        raise TypeError(
+            "Arguments must be elementary uncertain numbers, \
+            got: {!r} and {!r}".format(x1,x2)
+        )
+#----------------------------------------------------------------------
+def get_correlation_real(x1,x2):
+    """Return the correlation between ``x1`` and `x2``
+    
+    A correlation coefficient may be calculated between a pair 
+    of uncertain real numbers ``x1`` and `x2``, which need not
+    be elementary.
+    
+    Parameters
+    ----------
+    x1, x2 : UncertainReal
+    
+    Returns
+    -------
+    float
+    
+    """
+    if x1.is_elementary and x2.is_elementary:
+        ln1 = x1._node
+        ln2 = x2._node
+        
+        if ln1 is ln2:
+            return 1.0
+        else:
+            return ln1.correlation.get( ln2.uid, 0.0 )
+        
+    else:
+        v1 = std_variance_real(x1)
+        v2 = std_variance_real(x2)
+        
+        num = std_covariance_real(x1,x2)
+        den =  math.sqrt( v1*v2 )
+        
+        return num / den if num != 0.0 else 0.0
+    
+#----------------------------------------------------------------------------
+def std_variance_real(x):
+    """
+    Return the standard variance
+
+    Parameter
+    ---------
+    x : UncertainReal
+
+    Returns
+    -------
+    float
+    
+    """
+    # The independent components of uncertainty
+    # ( Faster this way than with reduce()! )
+    var = 0.0
+    if len(x._u_components) != 0:    
+        var += math.fsum(
+            u_i * u_i 
+                for u_i in x._u_components.itervalues()
+        )
+    
+    # For these terms correlations are possible
+    if len(x._d_components) != 0:
+        cpts = x._d_components
+        keys = cpts.keys()
+        values = cpts.values()
+        
+        for i,k_i in enumerate(keys):
+            u_i = values[i]
+            var += u_i * u_i 
+            var += math.fsum(
+                2.0 *
+                u_i *
+                k_i.correlation.get(k_j.uid,0.0) *
+                values[j+i+1]
+                    for j,k_j in enumerate( keys[i+1:] )
+            )
+                            
+    return var
+
+#----------------------------------------------------------------------
+def std_covariance_real(x1,x2):
+    """
+    Return the covariance between 'x1' and 'x2'
+
+    Parameter
+    ---------
+    x1, x2 : UncertainReal
+
+    Returns
+    -------
+    float
+        
+    """
+    # Assume that `x1` and `x2` are not elementary UNs 
+    
+    cv = 0.0
+    
+    # `k1_i` is not correlated with anything, but if 
+    # `k1_i` happens to influence x2 we get a contribution.    
+    cv += math.fsum(
+        u1_i * x2._u_components.get(k1_i,0.0)
+            for k1_i,u1_i in x1._u_components.iteritems()
+    )
+                    
+    # `k1_i` may be correlated with `k2_i`
+    for k1_i,u1_i in x1._d_components.iteritems():
+        cv += math.fsum(
+            u1_i *
+            k1_i.correlation.get(k2_i.uid,0.0) *
+            u2_i
+                for k2_i,u2_i in x2._d_components.iteritems()
+        )
+
+    return cv
+
+#----------------------------------------------------------------------
+def get_covariance_real(x1,x2):
+    """Return the covariance between ``x1`` and `x2``
+    
+    Covariance may be calculated between a pair 
+    of uncertain real numbers ``x1`` and `x2``, 
+    which are not elementary.
+    
+    Returns
+    -------
+    float
+    
+    """
+    if x1.is_elementary and x2.is_elementary:
+        n1 = x1._node
+        n2 = x2._node
+        return n1.u*n1.correlation.get(n2.uid,0.0)*n2.u
+    else:        
+        return std_covariance_real(x1,x2) 
+        
+#----------------------------------------------------------------------------
+def welch_satterthwaite(x):
+    """Return the variance and degrees-of-freedom.
+
+    Uses the Welch Satterthwaite calculation of dof
+    for an uncertain real number ``x``.
+    
+    Uses the extensions described by Willink
+    in Metrologia 44 (2007).
+    
+    Parameters
+    ----------
+    x : UncertainReal
+
+    Returns
+    -------
+    The variance and degrees-of-freedom
+    
+    """    
+    if not isinstance(x,UncertainReal):
+        raise TypeError(
+            "UncertainReal required, got: '{!r}'".format(x)
+        )
+    
+    if x.is_elementary:
+        # This isn't used in the current implementation
+        return VarianceAndDof(x.v,x.df)
+     
+    elif _is_uncertain_real_constant(x):
+        return VarianceAndDof(0.0,inf)
+        
+    else:      
+        u_cpts = x._u_components
+        u_keys = u_cpts.keys()      # Leaf objects
+        u_values = u_cpts.values()  # uncertainties
+        u_dof = [ k_i.df for k_i in u_keys ]
+
+        d_cpts = x._d_components
+        d_keys = d_cpts.keys()      # Leaf objects
+        d_values = d_cpts.values()  # uncertainties
+        d_dof = [ k_i.df for k_i in d_keys ]
+
+        # If everything has infinite DoF we don't need to use WS
+        degrees_of_freedom = u_dof + d_dof
+        if degrees_of_freedom.count(inf) == len(degrees_of_freedom):
+            return VarianceAndDof(x.v,inf)
+         
+        #----------------------------------------------------------
+        var = 0.0                       # combined standard variance
+        cpts_lst = []                   # component variances  
+        dof_lst = []
+ 
+        # Independent components. So, no worries about ensembles   
+        for i,u_i in enumerate(u_values):
+                                    
+            v_i = u_i * u_i
+            var += v_i
+            df_i = u_dof[i] 
+
+            cpts_lst.append(v_i)
+            dof_lst.append(df_i)
+
+        #-----------------------------------------        
+        # The restriction on correlations between influences
+        # is relaxed for complex quantities. 
+        # We follow the method of 'Result 2' in
+        # Willink, Metrologia 44 (2007) 340-349. Note,
+        # however, that this would not be valid if the
+        # correlation was the result of a functional
+        # combination of other influences that
+        # have finite degrees of freedom (see
+        # Willink, Metrologia 45 (2008) 63-67.
+        #
+        # The restriction on correlations between influences
+        # is relaxed for ensembles of real quantities. 
+        # They are treated as a single component when evaluating WS, 
+        # in keeping with the Willink reference above.
+        #
+        
+        # Control value that may get changed to NaN below        
+        df = 0.0
+                
+        # Used to accumulate the sums of variances
+        # of all components in ensembles.
+        cpts_map = {}   
+
+        # flag for handling the case of a complex number
+        finish_complex = False  
+        
+        if len(d_keys):
+            # The final item in the sequence is treated separately below
+            for i,k_i in enumerate(d_keys[:-1]):
+                                        
+                u_i = d_values[i]
+                v_i = u_i * u_i
+                var += v_i
+                df_i = d_dof[i]
+                                    
+                # Control of complex. 
+                complex_id = getattr( k_i, 'complex', (None,None) )
+
+                # Need to freeze this set to use it as a dict key
+                # that identifies the ensemble.
+                ensemble_i = frozenset( k_i.ensemble )
+                
+                if len(ensemble_i) !=0 and ensemble_i not in cpts_map:
+                    # Create a new component entry for this ensemble
+                    cpts_map[ensemble_i] = [0,df_i]
+
+                if ensemble_i in cpts_map:
+                    # Update the total variance of this ensemble
+                    cpts_map[ensemble_i][0] += v_i
+                    
+                elif finish_complex:
+                    # In this case, we are continuing to evaluate 
+                    # a single component for the WS calculation,
+                    # because this is the imaginary component of
+                    # a complex number.
+                    v_old =  cpts_lst[-1]
+                    cpts_lst[-1] = v_old + v_i
+                
+                else:   
+                    # Update the list of variance components for a single influence
+                    cpts_lst.append(v_i)
+                    dof_lst.append(df_i)
+
+                # Set flag only when both complex components are identified,
+                # because it is possible that just one component may
+                # be given as the argument `x`.
+                # NB, consecutive keys are assumed here
+                if (k_i.uid,d_keys[i+1].uid) != complex_id:
+                    finish_complex = False
+                else:
+                    # i.e., we need to process the next component
+                    finish_complex =  True
+                    
+                # ---------------------------------------------------------
+                nu_i_infinite = math.isinf( df_i ) 
+                
+                # Look at the remaining influences 
+                for j,k_j in enumerate(d_keys[i+1:]):
+                
+                    if k_j.uid in k_i.correlation:                        
+                        u_j = d_values[i+1+j]
+                        r = k_i.correlation[k_j.uid]
+                        covar_ij = 2.0*u_i*r*u_j
+                        var += covar_ij    
+
+                        if nu_i_infinite and math.isinf( k_j.df ):
+                            # The correlated influences both have  
+                            # infinite dof, so it is OK to use WS.
+                            # Since infinite DoF are not summed
+                            # in WS, we do not need to modify `cpts_lst`
+                            #
+                            continue
+                                        
+                        # Members of an ensemble may be correlated.
+                        elif k_j.uid in ensemble_i:
+                            cpts_map[ensemble_i][0] += covar_ij
+                            continue
+                                
+                        # The real and imaginary components of a
+                        # complex quantity may be correlated.
+                        # This code is executed when the
+                        # imaginary component associated with k_i
+                        # (a real component) is encountered. It puts
+                        # the covariance term into cpts_lst. The
+                        # variance associated with `k_j` will be
+                        # included in when the outer loop next increments.
+                        # I.e., here we are only worried about off-diagonal
+                        # components of the covariance matrix.
+                        #
+                        elif (k_i.uid,k_j.uid) == complex_id:
+                            cpts_lst[-1] += covar_ij
+                            continue
+
+                        else:
+                            # Correlation with no excuse, illegal!
+                            df = nan
+                            # Don't expect to get here, because of 
+                            # controls on using ``set_correlation``
+                            assert False 
+
+            # Last value cannot be correlated with anything 
+            # that has not already been processed,
+            # but it might be the final component of an ensemble 
+            k_i = d_keys[-1]
+            u_i = d_values[-1]
+            v_i = u_i * u_i
+            df_i = d_dof[-1]
+            var += v_i
+                
+            ensemble_i = frozenset( k_i.ensemble )
+            if ensemble_i in cpts_map:
+                cpts_map[ensemble_i][0] += v_i
+                
+            elif finish_complex:
+                v_old =  cpts_lst[-1]
+                cpts_lst[-1] = v_old + v_i
+                
+            else:
+                cpts_lst.append(v_i)
+                dof_lst.append(df_i)
+        
+        # Finish building cpts_lst and dof_lst
+        # using the values accumulated in `cpts_map`
+        values = cpts_map.itervalues() if PY2 else cpts_map.values()
+        for v_i,df_i in values:
+            cpts_lst.append(v_i)
+            dof_lst.append(df_i)   
+            
+        # There is a pathological case where var == 0.
+        # It can occur in a product of zero-valued uncertain factors.
+        if var == 0: df = nan
+                
+        #--------------------------------------------------------------------        
+        if math.isnan(df):
+            return VarianceAndDof(var,nan)
+        else:
+            # Final calculation of WS 
+            den = 0.0
+            for v_i,dof_i in izip(cpts_lst,dof_lst):
+                if not math.isinf(dof_i):
+                    u2 = v_i / var
+                    den += u2 * u2 / dof_i
+            try:
+                return VarianceAndDof(var,1.0/den)
+            except ZeroDivisionError:
+                return VarianceAndDof(var,inf)
+                
+#----------------------------------------------------------------------------
+def real_ensemble(seq,df):
+    """
+    Declare the uncertain numbers in ``seq`` to be an ensemble.
+
+    The elements of ``seq`` must be elementary
+    and have the same number of degrees of freedom. 
+    
+    It is permissible for members of an ensemble to be correlated 
+    and have finite degrees of freedom without causing problems 
+    when evaluating the effective degrees of freedom. See: 
+    
+    R Willink, Metrologia 44 (2007) 340-349, section 4.1.1
+
+    Effectively, members of an ensemble are treated 
+    as simultaneous independent measurements of 
+    a multivariate distribution. 
+    
+    """
+    # TODO: assertions not required in release version
+    # have been declared independent=False 
+    assert all( s_i._node.independent == False for s_i in seq )
+
+    # ensemble members must have the same degrees of freedom
+    assert all( s_i.df == df for s_i in seq )
+
+    # ensemble members must be elementary
+    assert all( s_i.is_elementary for s_i in seq )
+            
+    ensemble = set( x._node.uid for x in seq )
+    for s_i in seq:
+        s_i._node.ensemble = ensemble     
+                
+#----------------------------------------------------------------------------
+def append_real_ensemble(member,x):
+    """
+    Append an element to the an existing ensemble
+
+    The uncertain number ``x`` must be elementary and have the 
+    same number of degrees of freedom as other members 
+    of the ensemble (not checked). 
+    
+    """
+    # TODO: remove assertions in release version, because 
+    # this function is only called from within GTC modules. 
+    assert x.df == member._node.df
+    assert x.is_elementary
+    assert x._node.independent == False
+    
+    # All Leaf nodes refer to the same ensemble object 
+    # So by adding a member here, all the other Leaf nodes 
+    # see the change.
+    member._node.ensemble.add(x._node)
+    x._node.ensemble = member._node.ensemble
+
+#---------------------------------------------------------------------------
+def z_to_seq( z ):
+    """Return a 4-element sequence (re, -im, im, re)
+
+    Parameter
+    ---------
+    z : complex
+    
+    """
+    z = complex(z)
+    re,im = z.real,z.imag
+    return (re, -im, im, re)
+
+#---------------------------------------------------------------------------
+class UncertainComplex(object):
+    
+    """
+    An :class:`UncertainComplex` holds information about the measured
+    value of a complex-valued quantity
+
+    """
+    
+    __slots__ = (
+        'real'
+    ,   'imag'
+    ,   '_value'
+    ,   '_u'                    
+    ,   '_r'                    
+    ,   '_v'                    
+    ,   '_label'
+    ,   'is_elementary'         
+    ,   'is_intermediate'       
+    )
+
+    #------------------------------------------------------------------------
+    def __init__(self,r,i):
+        """
+        UncertainComplex(r,i)
+        
+        An :class:`UncertainComplex` object encapsulates a pair 
+        of :class:`UncertainReal` objects
+
+        Parameters
+        ----------
+        r, i : UncertainReal
+        
+        """
+        # TODO: real and imaginary components do not always 
+        # have the same `is_elementary` status!
+        #
+        # For example, doing arithmetic between an elementary 
+        # UncertainReal and an UncertainComplex produces a 
+        # constant UncertainReal of zero for the imaginary 
+        # component. There may be other cases.
+        # We could make this go away by forcing 
+        # trivial addition and subtraction of zero to 
+        # produce a new uncertain number.
+        # 
+        assert (i.is_elementary == r.is_elementary) or\
+            (i.is_elementary and _is_uncertain_real_constant(r)) or\
+            (r.is_elementary and _is_uncertain_real_constant(i))
+            
+        assert i.is_intermediate == r.is_intermediate
+        
+        self.real = r
+        self.imag = i
+        self._value = complex(r.x,i.x)
+        
+        self.is_elementary = r.is_elementary or i.is_elementary
+        self.is_intermediate = r.is_intermediate
+
+    #----------------------------------------------------------------------------
+    @classmethod
+    def _constant(cls,z,label=None):
+        """
+        Return a constant uncertain complex number.
+        
+        A constant uncertain complex number has no uncertainty
+        and infinite degrees of freedom.        
+
+        The real and imaginary components are given labels 
+        with the suffixes '_re' and '_im' to added ``label``.
+        
+        Parameters
+        ----------
+        z : complex
+        label : string, or None
+
+        Returns
+        -------
+        UncertainComplex
+        
+        """
+        if label is None:
+            label_r,label_i = None,None
+        else:
+            label_r = "{}_re".format(label)
+            label_i = "{}_im".format(label)
+            
+        real = UncertainReal._constant(z.real,label_r)
+        imag = UncertainReal._constant(z.imag,label_i)
+
+        ucomplex = UncertainComplex(real,imag)    
+        ucomplex._label = label
+            
+        return ucomplex        
+
+    #----------------------------------------------------------------------------
+    @classmethod
+    def _elementary(cls,z,u_r,u_i,r,df,label,independent):
+        """
+        Return an elementary uncertain complex number.
+
+        Parameters
+        ----------
+        x : complex
+        u_r, u_i : standard uncertainties 
+        r : correlation coefficient
+        df : float
+        label : string, or None
+
+        Returns
+        -------
+        UncertainComplex
+        
+        The real and imaginary components are given labels 
+        with the suffixes '_re' and '_im' to added ``label``.
+
+        The ``independent`` argument controls whether this
+        uncertain number may be correlated with others.
+        
+        """
+        if label is None:
+            label_r,label_i = None,None
+            
+        else:
+            label_r = "{}_re".format(label)
+            label_i = "{}_im".format(label)
+            
+        # `independent` will be False if `r != 0`
+        real = UncertainReal._elementary(z.real,u_r,df,label_r,independent)
+        imag = UncertainReal._elementary(z.imag,u_i,df,label_i,independent)
+
+        # We need to be able to look up complex pairs
+        # The integer part of the IDs are consecutive.
+        complex_id = (real._node.uid,imag._node.uid)
+        real._node.complex = complex_id 
+        imag._node.complex = complex_id
+        
+        if r is not None:
+            real._node.correlation[imag._node.uid] = r 
+            imag._node.correlation[real._node.uid] = r 
+            
+        ucomplex = UncertainComplex(real,imag)
+        ucomplex.is_elementary = True
+        
+        ucomplex._label = label
+            
+        return ucomplex   
+        
+    #----------------------------------------------------------------------------
+    @classmethod
+    def _intermediate(cls,z,label):
+        """
+        Return an intermediate uncertain complex number
+
+        :arg z: the uncertain complex number
+        :type z: :class:`UncertainComplex`
+
+        :arg label: str
+
+        If ``label`` is not ``None`` the label will be applied
+        to the uncertain complex number and labels with
+        a suitable suffix will be applied to the
+        real and imaginary components.
+        
+        """
+        if label is None:
+            UncertainReal._intermediate(z.real,None)
+            UncertainReal._intermediate(z.imag,None) 
+        else:
+            label_r = "{}_re".format(label)
+            label_i = "{}_im".format(label)
+            
+            UncertainReal._intermediate(z.real,label_r)
+            UncertainReal._intermediate(z.imag,label_i) 
+            
+        z._label = label
+        
+    #------------------------------------------------------------------------
+    def _round(self,digits,df_decimals):
+        """
+        `digits` specifies the number of significant digits of 
+        in the least component uncertainty that will be retained. 
+        
+        The components of the value will use the same precision. 
+        
+        The degrees-of-freedom will be represented using 
+        `df_decimals` decimal places.
+
+        `df_decimals` specifies the number of decimal places 
+        reported for the degrees-of-freedom.
+        
+        Degrees-of-freedom are greater than `inf_dof` are set to `inf`.
+        
+        """
+        v11, v12, v21, v22 = self.v 
+        re_u = math.sqrt( v11 )
+        im_u = math.sqrt( v22 )
+        
+        if (
+            cmath.isnan(self.x) or cmath.isinf(self.x) or 
+            math.isnan(re_u) or math.isinf(re_u) or 
+            math.isnan(im_u) or math.isinf(im_u) 
+        ):
+            return GroomedUncertainComplex(
+                x = self.x,
+                u = [re_u,im_u],
+                r = None,
+                df = self.df,
+                label = self.label,
+                precision = digits,
+                df_decimals = df_decimals,
+                re_u_digits = '{}'.format(re_u),
+                im_u_digits = '{}'.format(im_u)
+            )
+            
+        elif v11 != 0 or v22 != 0:
+            re = self.real 
+            im = self.imag 
+            
+            # Real and imaginary component uncertainties are different
+            # find the lesser uncertainty and round to two digits,
+            # then express the results in this precision.
+            u = min(re.u, im.u)
+            # However, if one component has no uncertainty use the other 
+            if u == 0.0:
+                u = max(re.u, im.u)
+        
+            log10_u = math.log10( u )
+            if log10_u.is_integer(): log10_u += 1 
+            
+            # The least power of 10 above the value of `u`
+            exponent = math.ceil( log10_u ) 
+            
+            # In fixed-point, precision is the number of decimal places. 
+            decimal_places = 0 if exponent-digits >= 0 else int(digits-exponent)
+        
+            factor = 10**(exponent-digits)
+            
+            re_x = factor*round(re.x/factor)
+            re_u = factor*round(re.u/factor)
+            
+            im_x = factor*round(im.x/factor)
+            im_u = factor*round(im.u/factor)
+
+            # Get the decimal places representing uncertainty 
+            # When the uncertainty is to the left of the 
+            # decimal point there will be `digits` 
+            # but to the right of the decimal point there must
+            # be sufficient to reach the units column.
+            
+            # TODO: generalise so that we can use the format 
+            # specifier to control this. Let the precision parameter
+            # be the number of significant digits in the uncertainty 
+            # and format the result accordingly.
+            
+            # Also need to generalise so that it works with 
+            # E and G presentations
+            if decimal_places <= 1:
+                re_u_digits = "{1:.{0}f}".format(decimal_places,re_u)
+                im_u_digits = "{1:.{0}f}".format(decimal_places,im_u)
+            else:
+                re_u_digits = "{:.0f}".format(re_u/factor)
+                im_u_digits = "{:.0f}".format(im_u/factor)
+
+            den = (re_u*im_u)
+            r = v12/den if v12 != 0.0 else 0.0
+            r_factor = 10**(-3)
+            r = r_factor*round(r/r_factor)
+
+            df = self.df
+            if not math.isnan(df):
+                if df > inf_dof:
+                    df = inf
+                else:
+                    df_factor = 10**(-df_decimals)
+                    df = df_factor*math.floor(self.df/df_factor)
+                    if not math.isnan(df) and df > inf_dof: df = inf
+            
+            return GroomedUncertainComplex(
+                x = complex(re_x,im_x),
+                u = [re_u,im_u],
+                r = r,
+                df = df,
+                label = self.label,
+                precision = decimal_places,
+                df_decimals = df_decimals,
+                re_u_digits = re_u_digits,
+                im_u_digits = im_u_digits
+            )
+        elif _is_uncertain_complex_constant(self):
+            # Just use Python's default fixed-point precision
+            return GroomedUncertainComplex(
+                x = self.x,
+                u = [0.0, 0.0],
+                r = None,
+                df = inf,
+                label = self.label,
+                precision = 6,
+                df_decimals = 0,
+                re_u_digits = 0,
+                im_u_digits = 0
+            )
+            
+        else:
+            assert False, 'unexpected'
+            
+    #------------------------------------------------------------------------
+    def __repr__(self):
+        
+        x = self.x
+        u = self.u
+        r = self.r  
+        df = self.df
+        
+        if not math.isnan(df) and df > inf_dof:
+            df = inf 
+
+        if self.label is None:
+            s = ("ucomplex(({0.real:.16g}{0.imag:+.16g}j), "
+                "u=[{1[0]!r},{1[1]!r}], "
+                "r={2!r}, df={3!r}"
+                ")").format( 
+                x,u,r,df
+            )        
+        else:
+            s = ("ucomplex(({0.real:.16g}{0.imag:+.16g}j), "
+                "u=[{1[0]!r},{1[1]!r}], "
+                "r={2!r}, df={3!r}, "
+                "label={4}"
+                ")").format( 
+                x,u,r,df,self.label
+            )        
+        
+        return s
+
+    #------------------------------------------------------------------------
+    def __str__(self):  
+        gself = self._round(2,0)
+        return "({1.real:.{0}f}({2}){1.imag:+.{0}f}({3})j)".format(
+            gself.precision,
+            gself.x,
+            gself.re_u_digits,
+            gself.im_u_digits
+        )
+        
+    #------------------------------------------------------------------------
+    def __neg__(self):
+        return UncertainComplex(-self.real,-self.imag)
+
+    #------------------------------------------------------------------------
+    def __pos__(self):
+        return UncertainComplex(+self.real,+self.imag)
+
+    #------------------------------------------------------------------------
+    def __eq__(self,other):
+        return complex(self.x) == other
+
+    #------------------------------------------------------------------------
+    def __ne__(self,other):
+        return complex(self.x) != other
+    
+    #-----------------------------------------------------------------
+    # For coercion to Boolean 
+    def __bool__(self):
+        return UncertainComplex.__ne__(self,0.0)
+    __nonzero__ = __bool__
+
+    #------------------------------------------------------------------------
+    def __abs__(self):
+        return abs( self._value )
+    
+    #------------------------------------------------------------------------
+    def conjugate(self):
+        """Return the complex conjugate
+
+        An UncertainComplex object is created by negating the imaginary
+        component.
+
+        :rtype: :class:`~lib.UncertainComplex`
+        
+        """
+        # NB unary '+' makes a new object with the same uncertainty and value
+        return UncertainComplex(+self.real,-self.imag)  
+        
+    #------------------------------------------------------------------------
+    @property
+    def x(self):
+        """Return the value 
+
+        :rtype: complex
+        
+        Note that ``uc.x`` is equivalent to :func:`value(uc)<core.value>`
+        
+        **Example**::
+            >>> uc = ucomplex(1+2j,(.3,.2))
+            >>> uc.x
+            (1+2j)
+
+        """
+        return self._value
+
+    #------------------------------------------------------------------------
+    @property
+    def u(self):
+        """Return standard uncertainties for the real and imaginary components
+
+        :rtype: 2-element sequence of float
+        
+        Note that ``uc.u`` is equivalent to :func:`uncertainty(uc)<core.uncertainty>`
+        
+        **Example**::
+
+            >>> uc = ucomplex(1+2j,(.5,.5))
+            >>> uc.u
+            StandardUncertainty(real=0.5, imag=0.5)
+        
+        """        
+        if not hasattr(self,"_u"):
+            self.real.u
+            self.imag.u
+            self._u = StandardUncertainty(self.real.u,self.imag.u)
+            
+        return self._u 
+
+    #------------------------------------------------------------------------
+    @property
+    def v(self):
+        """Return the variance-covariance matrix
+
+        The uncertainty of an uncertain complex number can be associated with
+        a 4-element variance-covariance matrix.
+
+        :rtype: 4-element sequence of float
+        
+        Note that ``uc.v`` is equivalent to :func:`variance(uc)<core.variance>`
+        
+        **Example**::
+
+            >>> uc = ucomplex(1+2j,(.5,.5))
+            >>> uc.v
+            VarianceCovariance(rr=0.25, ri=0.0, ir=0.0, ii=0.25)
+
+        """
+        if not hasattr(self,"_v"):
+            self._v = std_variance_covariance_complex(self)
+            
+        return self._v
+
+    #------------------------------------------------------------------------
+    @property
+    def r(self):
+        """Return the correlation coefficient between real 
+        and imaginary components
+
+        :rtype: float
+        
+        """
+        if not hasattr(self,"_r"):
+            cv = self.v
+            self._r = cv[1]/(cv[0]*cv[3]) if cv[1] != 0.0 else 0.0
+        
+        return self._r
+            
+    #------------------------------------------------------------------------
+    @property
+    def df(self):
+        """Return the degrees-of-freedom 
+
+        When the object is not an elementary uncertain number, the 
+        effective degrees-of-freedom is calculated using the method
+        described by Willink and Hall in Metrologia 2002, 39, pp 361-369.
+
+        :rtype: float
+        
+        Note that ``uc.df`` is equivalent to :func:`dof(uc)<core.dof>`
+        
+        **Example**::
+            >>> uc = ucomplex(1+2j,(.3,.2),3)
+            >>> uc.df
+            3.0
+        
+        """
+        cv_df = willink_hall(self)
+        if not hasattr(self,"_v"):
+            self._v = cv_df.cv 
+            
+        return cv_df.df 
+
+    #--------------------------------------------
+    @property
+    def label(self):
+        """The `label` attribute
+
+        :rtype: str
+        
+        Note that``un.label`` is equivalent to :func:`label(un)<core.label>`
+        
+        **Example**::
+            >>> z = ucomplex(2.5+.3j,(1,1),label='z')
+            >>> z.label
+            'z'
+            
+        """
+        try:
+            return self._label
+        except AttributeError:
+            return None
+
+    #------------------------------------------------------------------------
+    def __add__(self,rhs):
+        """
+        Return the uncertain complex number sum.
+        
+        Parameter
+        ---------
+        rhs : UncertainComplex, or UncertainReal, or complex
+        
+        Returns ``NotImplemented`` otherwise
+
+        Returns
+        -------
+        UncertainComplex
+        
+        """
+        # NB in case like x+0 -> x, we do absolutely nothing.
+        # This, means an elementary UN remains elementary even
+        # when you might expect it to loose that following the addition.
+        # We would have a slightly more consistent system if we didn't
+        # take such short cuts, at the expense of unnecessary extra steps.
+        # TODO: should decide whether to stick with the shortcuts. 
+        
+        lhs = self
+        if isinstance(rhs,UncertainComplex):
+            r = self.real + rhs.real
+            i = self.imag + rhs.imag
+            return UncertainComplex(r,i)
+            
+        elif isinstance(rhs,UncertainReal):
+            r = self.real + rhs
+            # Force `i` to be an intermediate uncertain number,
+            # which `self.imag + 0` will not do.
+            i = +self.imag 
+            return UncertainComplex(r,i)
+            
+        elif isinstance(rhs,numbers.Real):
+            if rhs == 0.0:
+                return self
+            else:            
+                r = self.real + rhs
+                # Force `i` to be an intermediate uncertain number,
+                # which `self.imag + 0` will not do.
+                i = +self.imag
+                return UncertainComplex(r,i)
+            
+        elif isinstance(rhs,numbers.Complex):
+            if rhs == 0.0:
+                return self
+            else:
+                # # Force addition between uncertain numbers
+                r = self.real + UncertainReal._constant( rhs.real )
+                i = self.imag + UncertainReal._constant( rhs.imag )
+                return UncertainComplex(r,i)
+                
+        else:
+            return NotImplemented
+        
+    def __radd__(self,lhs):
+        if isinstance(lhs,UncertainReal):
+            r = lhs + self.real
+            # Force `i` to be an intermediate uncertain number,
+            # which `self.imag + 0` will not do.
+            i = +self.imag
+            return UncertainComplex(r,i)
+            
+        elif isinstance(lhs,numbers.Real):
+            if lhs == 0.0:
+                return self
+            else:            
+                r = lhs + self.real
+                # Force `i` to be an intermediate uncertain number,
+                # which `self.imag + 0` will not do.
+                i = +self.imag
+                return UncertainComplex(r,i)
+                
+        elif isinstance(lhs,numbers.Complex):
+            if lhs == 0.0:
+                return self
+            else:
+                # Force addition between uncertain numbers
+                r = UncertainReal._constant( lhs.real ) + self.real
+                i = UncertainReal._constant( lhs.imag ) + self.imag
+                return UncertainComplex(r,i)
+                
+        else:
+            return NotImplemented
+
+    #------------------------------------------------------------------------
+    def __sub__(self,rhs):
+        if isinstance(rhs,UncertainComplex):
+            r = self.real - rhs.real
+            i = self.imag - rhs.imag
+            return UncertainComplex(r,i)
+            
+        elif isinstance(rhs,UncertainReal):
+            r = self.real - rhs
+            i = +self.imag
+            return UncertainComplex(r,i)
+            
+        elif isinstance(rhs,numbers.Real):
+            if rhs == 0.0:
+                return self
+            else:
+                r = self.real - rhs
+                i = +self.imag
+                return UncertainComplex(r,i)
+                
+        elif isinstance(rhs,numbers.Complex):
+            if rhs == 0.0:
+                return self
+            else:
+                r = self.real - UncertainReal._constant( rhs.real )
+                i = self.imag - UncertainReal._constant( rhs.imag )
+                return UncertainComplex(r,i)
+                
+        else:
+            return NotImplemented
+        
+    def __rsub__(self,lhs):
+        if isinstance(lhs,UncertainReal):
+            r = lhs - self.real
+            return UncertainComplex(r,-self.imag)
+            
+        elif isinstance(lhs,numbers.Real):
+            if lhs == 0.0:
+                return -self
+            else:
+                r = lhs - self.real
+                return UncertainComplex(r,-self.imag)
+                
+        elif isinstance(lhs,numbers.Complex):
+            if lhs == 0.0:
+                return -self
+            else:
+                r = lhs.real - self.real
+                i = lhs.imag - self.imag
+                return UncertainComplex(r,i)
+                
+        else:
+            return NotImplemented
+    
+    #------------------------------------------------------------------------
+    def __mul__(self,rhs):
+        lhs = self
+        if isinstance(rhs,UncertainComplex):
+            l = lhs._value
+            r = rhs._value
+            z = l * r
+
+            dz_dl = z_to_seq( r )                
+            dz_dr = z_to_seq( l )            
+        
+            return _bivariate_uc_uc(
+                lhs,rhs,
+                z,
+                dz_dl,
+                dz_dr
+            )
+            
+        elif isinstance(rhs,UncertainReal):
+            l = lhs._value
+            r = rhs.x
+            z = l * r
+            
+            dz_dl = z_to_seq( r )                
+            dz_dr = z_to_seq( l )            
+
+            return _bivariate_uc_ur(
+                lhs,rhs,
+                z,
+                dz_dl,
+                dz_dr
+            )
+            
+        elif isinstance(rhs,numbers.Complex):
+            if rhs == 1.0:
+                return self
+            else:            
+                l = lhs._value
+                r = rhs
+                z = l * r
+
+            dz_dl = z_to_seq( r )                
+            dz_dr = z_to_seq( 0.0 )            
+            
+            return _bivariate_uc_n(
+                lhs,rhs,
+                z,
+                dz_dl,
+                dz_dr
+            )
+            
+        else:
+            return NotImplemented
+        
+    def __rmul__(self,lhs):
+        rhs = self
+        if isinstance(lhs,UncertainReal):
+            l = lhs.x
+            r = rhs._value
+            z = l * r
+            
+            dz_dr = z_to_seq( l )                
+            dz_dl = z_to_seq( r )            
+
+            return _bivariate_ur_uc(
+                lhs,rhs,
+                z,
+                dz_dl,
+                dz_dr
+            )
+            
+        elif isinstance(lhs,numbers.Complex):
+            if lhs == 1.0:
+                return self
+            else:            
+                l = lhs
+                r = rhs._value
+                z = l * r 
+
+            dz_dr = z_to_seq( l )                
+            dz_dl = z_to_seq( 0.0 )            
+            
+            return _bivariate_n_uc(
+                lhs,rhs,
+                z,
+                dz_dl,
+                dz_dr
+            )
+            
+        else:
+            return NotImplemented
+
+    #------------------------------------------------------------------------
+    def __truediv__(self,rhs):
+        return self.__div__(rhs)
+        
+    def __div__(self,rhs):
+        lhs = self
+        if isinstance(rhs,UncertainComplex):
+            l = lhs._value
+            r = rhs._value
+            z = l / r
+
+            dz_dl = z_to_seq( 1.0 / r ) 
+            dz_dr = z_to_seq( -z / r )            
+        
+            return _bivariate_uc_uc(
+                lhs,rhs,
+                z,
+                dz_dl,
+                dz_dr
+            )
+            
+        elif isinstance(rhs,UncertainReal):
+            l = lhs._value
+            r = rhs.x
+            
+            z = l / r
+            
+            dz_dl = z_to_seq( 1.0 / r ) 
+            dz_dr = z_to_seq( -z / r )            
+
+            return _bivariate_uc_ur(
+                lhs,rhs,
+                z,
+                dz_dl,
+                dz_dr
+            )
+            
+        elif isinstance(rhs,numbers.Complex):
+            if rhs == 1.0:
+                return self
+            else:            
+                l = lhs._value
+                r = 1.0 * rhs  # avoid integer division problems
+            
+            z = l / r
+
+            dz_dl = z_to_seq( 1.0 / r ) 
+            dz_dr = z_to_seq( 0.0 )            
+            
+            return _bivariate_uc_n(
+                lhs,rhs,
+                z,
+                dz_dl,
+                dz_dr
+            )
+            
+        else:
+            return NotImplemented
+ 
+    def __rtruediv__(self,lhs):
+        return self.__rdiv__(lhs)
+        
+    def __rdiv__(self,lhs):
+        rhs = self
+        if isinstance(lhs,UncertainReal):
+            r = rhs._value
+            l = lhs.x
+            z = l / r
+            
+            dz_dr = z_to_seq( -z / r )                
+            dz_dl = z_to_seq( 1.0 / r )     
+
+            return _bivariate_ur_uc(
+                lhs,rhs,
+                z,
+                dz_dl,
+                dz_dr
+            )
+            
+        elif isinstance(lhs,numbers.Complex):
+            r = rhs._value
+            l = 1.0 * lhs # avoid integer division problems
+            
+            z = l / r
+
+            dz_dr = z_to_seq( -z / r )                
+            dz_dl = z_to_seq( 0.0 )            
+            
+            return _bivariate_n_uc(
+                lhs,rhs,
+                z,
+                dz_dl,
+                dz_dr
+            )
+            
+        else:
+            return NotImplemented
+
+    #------------------------------------------------------------------------
+    def __pow__(self,rhs):
+        lhs = self
+        if isinstance(rhs,UncertainComplex):
+            zl = lhs._value
+            zr = rhs._value
+            z = zl ** zr
+            dz_dl = z_to_seq( zr * z / zl )
+            dz_dr = z_to_seq( cmath.log(zl) * z if zl != 0 else 0  )
+        
+            return _bivariate_uc_uc(
+                lhs,rhs,
+                z,
+                dz_dl,
+                dz_dr
+            )
+        elif isinstance(rhs,UncertainReal):
+            zl = lhs._value
+            zr = rhs.x
+            z = zl ** zr
+            dz_dl = z_to_seq( zr * z / zl )
+            dz_dr = z_to_seq( cmath.log(zl) * z if zl != 0 else 0  )
+
+            return _bivariate_uc_ur(
+                lhs,rhs,
+                z,
+                dz_dl,
+                dz_dr
+            )
+        elif isinstance(rhs,numbers.Complex):
+            if rhs == 1.0:
+                return self
+            else:
+                zl = lhs._value
+                zr = rhs
+                z = zl ** zr
+                dz_dl = z_to_seq( zr * z / zl )
+                dz_dr = z_to_seq( 0.0 )
+                   
+                return _bivariate_uc_n(
+                    lhs,rhs,
+                    z,
+                    dz_dl,
+                    dz_dr
+                )
+        else:
+            return NotImplemented
+        
+    def __rpow__(self,lhs):        
+        rhs = self
+        if isinstance(lhs,UncertainReal):
+            zl = lhs.x
+            zr = rhs._value
+            z = zl ** zr
+            dz_dl = z_to_seq( zr * z / zl )
+            dz_dr = z_to_seq( cmath.log(zl) * z if zl != 0 else 0 )
+
+            return _bivariate_ur_uc(
+                lhs,rhs,
+                z,
+                dz_dl,
+                dz_dr
+            )
+        elif isinstance(lhs,numbers.Complex):
+            zl = lhs
+            zr = rhs._value
+            z = zl ** zr
+            dz_dl = z_to_seq( 0.0 )
+            dz_dr = z_to_seq( cmath.log(zl) * z  if zl != 0 else 0 )
+            
+            return _bivariate_n_uc(
+                lhs,rhs,
+                z,
+                dz_dl,
+                dz_dr
+            )
+        else:
+            return NotImplemented
+    
+    #-----------------------------------------------------------------
+    def _exp(self):
+        """
+        Complex exponential function
+        
+        """
+        z = cmath.exp(self.x)
+        dz_dx = z_to_seq( z )
+        return _univariate_uc(
+            self,
+            z,
+            dz_dx
+        )
+
+    #-----------------------------------------------------------------
+    def _log(self):
+        """
+        Complex natural log function
+        
+        There is one branch cut, from 0 along the negative real
+        axis to -Inf, continuous from above.
+        
+        """
+        x = complex(self.x)
+        z = cmath.log(x)
+        dz_dx = z_to_seq( 1./x )
+        return _univariate_uc(
+            self,
+            z,
+            dz_dx
+        )
+
+    #-----------------------------------------------------------------
+    def _log10(self):
+        """
+        Complex base-10 log function
+        
+        There is one branch cut, from 0 along the negative real
+        axis to -Inf, continuous from above.
+        
+        """
+        x = complex(self.x)
+        z = cmath.log10(x)
+        dz_dx = z_to_seq( LOG10_E/x )
+        return _univariate_uc(
+            self,
+            z,
+            dz_dx
+        )
+
+    #-----------------------------------------------------------------
+    def _sqrt(self):
+        """
+        Complex square root function
+        
+        There is one branch cut, from 0 along the negative real
+        axis to -Inf, continuous from above.
+        
+        """
+        z = cmath.sqrt(self.x)
+        dz_dx = z_to_seq( 1.0/(2.0 * z) )
+        return _univariate_uc(
+            self,
+            z,
+            dz_dx
+        )
+
+    #-----------------------------------------------------------------
+    def _sin(self):
+        """
+        Complex sine function
+        
+        """
+        z = cmath.sin(self.x)
+        dz_dx = z_to_seq( cmath.cos(self.x) )
+        return _univariate_uc(
+            self,
+            z,
+            dz_dx
+        )
+
+    #-----------------------------------------------------------------
+    def _cos(self):
+        """
+        Complex cosine function
+        
+        """
+        z = cmath.cos(self.x)
+        dz_dx = z_to_seq( -cmath.sin(self.x) )
+        return _univariate_uc(
+            self,
+            z,
+            dz_dx
+        )
+
+    #-----------------------------------------------------------------
+    def _tan(self):
+        """
+        Complex tangent function
+        
+        """
+        z = cmath.tan(self.x)
+        d = cmath.cos(self.x)
+        dz_dx = z_to_seq( 1./d**2 )
+        return _univariate_uc(
+            self,
+            z,
+            dz_dx
+        )
+
+    #-----------------------------------------------------------------
+    def _asin(self):
+        """
+        Inverse complex sine function
+        
+        There are two branch cuts: one extends right from 1 along the
+        real axis to Inf, continuous from below; the other extends
+        left from -1 along the real axis to -Inf, continuous from
+        above.
+        
+        """
+        x = complex(self.x)
+        z = cmath.asin(x)
+        dz_dx = z_to_seq( 1./cmath.sqrt(1 - x**2) )
+        return _univariate_uc(
+            self,
+            z,
+            dz_dx
+        )
+
+    #-----------------------------------------------------------------
+    def _acos(self):
+        """
+        Inverse complex cosine function
+        
+        There are two branch cuts: one extends right from 1 along the
+        real axis to Inf, continuous from below; the other extends
+        left from -1 along the real axis to -Inf, continuous from
+        above.
+        
+        """
+        x = complex(self.x)
+        z = cmath.acos(x)
+        dz_dx = z_to_seq( -1./cmath.sqrt(1 - x**2) )
+        return _univariate_uc(
+            self,
+            z,
+            dz_dx
+        )
+
+    #-----------------------------------------------------------------
+    def _atan(self):
+        """
+        Inverse complex tangent function
+        
+        There are two branch cuts:
+        One extends from 1j along the imaginary axis to Inf j,
+        continuous from the right. The other extends from -1j
+        along the imaginary axis to -Inf j, continuous from the left.
+        
+        """
+        x = complex(self.x)
+        z = cmath.atan(x)
+        dz_dx = z_to_seq( 1./(1 + x**2) )
+        return _univariate_uc(
+            self,
+            z,
+            dz_dx
+        )
+
+    #-----------------------------------------------------------------
+    def _sinh(self):
+        """
+        Complex hyperbolic sine function
+        
+        """
+        z = cmath.sinh(self.x)
+        dz_dx = z_to_seq( cmath.cosh(self.x) )
+        return _univariate_uc(
+            self,
+            z,
+            dz_dx
+        )
+
+    #-----------------------------------------------------------------
+    def _cosh(self):
+        """
+        Complex hyperbolic cosine function
+        
+        """
+        z = cmath.cosh(self.x)
+        dz_dx = z_to_seq( cmath.sinh(self.x) )
+        return _univariate_uc(
+            self,
+            z,
+            dz_dx
+        )
+
+    #-----------------------------------------------------------------
+    def _tanh(self):
+        """
+        Complex hyperbolic tangent function
+        
+        """
+        z = cmath.tanh(self.x)
+        d = cmath.cosh(self.x)
+        dz_dx = z_to_seq( 1./d**2 )
+        return _univariate_uc(
+            self,
+            z,
+            dz_dx
+        )
+
+    #-----------------------------------------------------------------
+    def _asinh(self):
+        """
+        Inverse complex hyperbolic sine function
+        
+        There are two branch cuts: one extends from 1j along the
+        imaginary axis to Inf j, continuous from the right;
+        the other extends from -1j along the imaginary axis
+        to -Inf j, continuous from the left.
+        
+        """
+        x = complex(self.x)
+        z = cmath.asinh(x)
+        dz_dx = z_to_seq( 1./cmath.sqrt(1 + x**2) )
+        return _univariate_uc(
+            self,
+            z,
+            dz_dx
+        )
+
+    #-----------------------------------------------------------------
+    def _acosh(self):
+        """
+        Inverse complex hyperbolic cosine function
+        
+        There is one branch cut, extending left from 1 along the
+        real axis to -Inf, continuous from above.
+
+        """
+        x = complex(self.x)
+        z = cmath.acosh(x)
+        dz_dx = z_to_seq( 1./cmath.sqrt((x-1)*(x+1)) )
+        return _univariate_uc(
+            self,
+            z,
+            dz_dx
+        )
+
+    #-----------------------------------------------------------------
+    def _atanh(self):
+        """
+        Inverse complex hyperbolic tangent function
+        
+        There are two branch cuts: one extends from 1 along the
+        real axis to Inf, continuous from below;
+        the other extends from -1 along the real axis to -Inf,
+        continuous from above.
+
+        """
+        x = complex(self.x)
+        z = cmath.atanh(x)
+        dz_dx = z_to_seq( 1./((1-x)*(1+x)) )
+        return _univariate_uc(
+            self,
+            z,
+            dz_dx
+        )
+
+    #-----------------------------------------------------------------
+    def _magnitude(self):
+        """
+        Return the magnitude.
+
+        Taking the magnitude of an uncertain complex number
+        generates an uncertain real number.
+        
+        Returns
+        -------
+        UncertainReal
+        
+        """
+        re = self.real
+        im = self.imag
+        
+        x = complex(self.x)
+        mag_x = abs(x)
+        try:
+            dz_dre = x.real/mag_x
+            dz_dim = x.imag/mag_x
+        except ZeroDivisionError:
+            raise ZeroDivisionError(
+                "uncertainty(z) is undefined when |z| = 0"
+            )
+        
+        return UncertainReal(
+                mag_x
+            ,   vector.merge_weighted_vectors(
+                    re._u_components,dz_dre,im._u_components,dz_dim
+                )
+            ,   vector.merge_weighted_vectors(
+                    re._d_components,dz_dre,im._d_components,dz_dim
+                )
+            ,   vector.merge_weighted_vectors(
+                    re._i_components,dz_dre,im._i_components,dz_dim
+                )
+            )
+
+    #-----------------------------------------------------------------
+    def _mag_squared(self):
+        """
+        Return the magnitude squared.
+
+        Taking the norm of an uncertain complex number generates
+        an uncertain real number.
+        
+        Returns
+        -------
+        UncertainReal
+        
+        """
+        re = self.real
+        im = self.imag
+        
+        x = complex(self.x)
+        dz_dre = 2.0*x.real
+        dz_dim = 2.0*x.imag
+        
+        return UncertainReal(
+                abs(x)**2
+            ,   vector.merge_weighted_vectors(
+                    re._u_components,dz_dre,im._u_components,dz_dim
+                )
+            ,   vector.merge_weighted_vectors(
+                    re._d_components,dz_dre,im._d_components,dz_dim
+                )
+            ,   vector.merge_weighted_vectors(
+                    re._i_components,dz_dre,im._i_components,dz_dim
+                )
+            )
+    
+    #-----------------------------------------------------------------
+    def _phase(self):
+        """
+        Return the phase.
+
+        Taking the phase of an uncertain complex number
+        generates an uncertain real number.
+        
+        :rtype: :class:`UncertainReal`
+        
+        """
+        re = self.real
+        im = self.imag
+        
+        return im._atan2(re)
+
+#----------------------------------------------------------------------------
+def _univariate_uc(arg,z,dz_dx):
+    """
+    Create an uncertain complex number as a function of one argument.
+
+    This is a utility method for implementing mathematical
+    functions of uncertain complex numbers.
+
+    The parameter 'arg' is the UncertainComplex argument to the
+    function, 'z' is the complex value of the function and 'dz_dx'
+    is the Jacobian matrix of function value z with respect
+    to the real and imaginary components of the function argument.
+    
+    Parameters
+    ----------
+    arg : :class:`UncertainComplex`
+    z : complex
+    dz_dx : 4-element sequence of float
+    
+    Returns
+    -------
+    :class:`UncertainComplex`
+    
+    """
+    return UncertainComplex(
+        UncertainReal(
+            z.real,
+            vector.merge_weighted_vectors(
+                arg.real._u_components,dz_dx[0],
+                arg.imag._u_components,dz_dx[1],
+            ),
+            vector.merge_weighted_vectors(
+                arg.real._d_components,dz_dx[0],
+                arg.imag._d_components,dz_dx[1],
+            ),
+            vector.merge_weighted_vectors(
+                arg.real._i_components,dz_dx[0],
+                arg.imag._i_components,dz_dx[1],
+            ),
+        ),
+        UncertainReal(
+            z.imag,
+            vector.merge_weighted_vectors(
+                arg.real._u_components,dz_dx[2],
+                arg.imag._u_components,dz_dx[3],
+            ),
+            vector.merge_weighted_vectors(
+                arg.real._d_components,dz_dx[2],
+                arg.imag._d_components,dz_dx[3],
+            ),
+            vector.merge_weighted_vectors(
+                arg.real._i_components,dz_dx[2],
+                arg.imag._i_components,dz_dx[3],
+            )
+        )
+    )
+#----------------------------------------------------------------------------
+def _bivariate_uc_uc(
+    lhs,rhs,
+    z,
+    dz_dl, # (dz_re_dl_re, dz_re_dl_im, dz_im_dl_re, dz_im_dl_im)
+    dz_dr  # (dz_re_dr_re, dz_re_dr_im, dz_im_dr_re, dz_im_dr_im)
+):
+    """
+    Create an uncertain complex number as a bivariate function
+
+    This is a utility method for implementing mathematical
+    functions of uncertain complex numbers.
+
+    The parameters 'lhs' and 'rhs' are the UncertainComplex
+    arguments to the function, 'z' is the complex value of the
+    function and 'dz_dl' and 'dz_dr' are the Jacobian matrices
+    of the function value z with respect to the real and imaginary
+    components of the function's left and right arguments.
+    
+    Parameters
+    ----------
+    lhs, rhs : :class:`UncertainComplex`
+    z : complex
+    dz_dl, dz_dr : 4-element sequence of float
+    
+    Returns
+    -------
+    :class:`UncertainComplex`
+    
+    """
+    lhs_r = lhs.real
+    lhs_i = lhs.imag
+    rhs_r = rhs.real
+    rhs_i = rhs.imag
+
+    u_lhs_real, u_lhs_imag = vector.merge_weighted_vectors_twice(
+        lhs_r._u_components,(dz_dl[0],dz_dl[2]),
+        lhs_i._u_components,(dz_dl[1],dz_dl[3])
+    )
+    u_rhs_real, u_rhs_imag = vector.merge_weighted_vectors_twice(
+        rhs_r._u_components,(dz_dr[0],dz_dr[2]),
+        rhs_i._u_components,(dz_dr[1],dz_dr[3])
+    )
+    d_lhs_real, d_lhs_imag = vector.merge_weighted_vectors_twice(
+        lhs_r._d_components,(dz_dl[0],dz_dl[2]),
+        lhs_i._d_components,(dz_dl[1],dz_dl[3])
+    )
+    d_rhs_real, d_rhs_imag = vector.merge_weighted_vectors_twice(
+        rhs_r._d_components,(dz_dr[0],dz_dr[2]),
+        rhs_i._d_components,(dz_dr[1],dz_dr[3])
+    )
+    i_lhs_real, i_lhs_imag = vector.merge_weighted_vectors_twice(
+        lhs_r._i_components,(dz_dl[0],dz_dl[2]),
+        lhs_i._i_components,(dz_dl[1],dz_dl[3])
+    )
+    i_rhs_real, i_rhs_imag = vector.merge_weighted_vectors_twice(
+        rhs_r._i_components,(dz_dr[0],dz_dr[2]),
+        rhs_i._i_components,(dz_dr[1],dz_dr[3])
+    )
+    return UncertainComplex(
+        UncertainReal(
+            z.real,
+            vector.merge_vectors(
+                u_lhs_real, u_rhs_real
+            ),
+            vector.merge_vectors(
+                d_lhs_real, d_rhs_real
+            ),
+            vector.merge_vectors(
+                i_lhs_real, i_rhs_real
+            )
+        ),
+        UncertainReal(
+            z.imag,
+            vector.merge_vectors(
+                u_lhs_imag,u_rhs_imag
+            ),
+            vector.merge_vectors(
+                d_lhs_imag,d_rhs_imag
+            ),
+            vector.merge_vectors(
+                i_lhs_imag, i_rhs_imag
+            )
+        )
+    )
+#----------------------------------------------------------------------------
+def _bivariate_uc_ur(
+    lhs,rhs,
+    z,
+    dz_dl, # (dz_re_dl_re, dz_re_dl_im, dz_im_dl_re, dz_im_dl_im)
+    dz_dr  # (dz_re_dr_re, dz_re_dr_im, dz_im_dr_re, dz_im_dr_im)
+):
+    """
+    Create an uncertain complex number as a bivariate function
+
+    This is a utility method for implementing mathematical
+    functions of uncertain complex numbers.
+
+    The parameter 'lhs' is an UncertainComplex argument to the
+    function, 'rhs' is an uncertain real number argument.
+    'z' is the complex value of the function and 'dz_dl' and
+    'dz_dr' are the Jacobian matrices of the function value z
+    with respect to the real and imaginary components of the
+    function's left and right arguments.
+    
+    Parameters
+    ----------
+    lhs : :class:`UncertainComplex`
+    rhs : :class:`UncertainReal`
+    z : complex
+    dz_dl, dz_dr : 4-element sequence of float
+    
+    Returns
+    -------
+    Uncert:class:`UncertainComplex`ainComplex
+            
+    """
+    lhs_r = lhs.real
+    lhs_i = lhs.imag
+
+    u_lhs_real, u_lhs_imag = vector.merge_weighted_vectors_twice(
+        lhs_r._u_components,(dz_dl[0],dz_dl[2]),
+        lhs_i._u_components,(dz_dl[1],dz_dl[3])
+    )
+
+    u_rhs_real, u_rhs_imag = vector.scale_vector_twice(
+        rhs._u_components,(dz_dr[0],dz_dr[2])
+    )
+    
+    d_lhs_real, d_lhs_imag = vector.merge_weighted_vectors_twice(
+        lhs_r._d_components,(dz_dl[0],dz_dl[2]),
+        lhs_i._d_components,(dz_dl[1],dz_dl[3])
+    )
+
+    d_rhs_real, d_rhs_imag = vector.scale_vector_twice(
+        rhs._d_components,(dz_dr[0],dz_dr[2])
+    )
+
+    i_lhs_real, i_lhs_imag = vector.merge_weighted_vectors_twice(
+        lhs_r._i_components,(dz_dl[0],dz_dl[2]),
+        lhs_i._i_components,(dz_dl[1],dz_dl[3])
+    )
+
+    i_rhs_real, i_rhs_imag = vector.scale_vector_twice(
+        rhs._i_components,(dz_dr[0],dz_dr[2])
+    )
+    
+    return UncertainComplex(
+        UncertainReal(
+            z.real,
+            vector.merge_vectors(
+                u_lhs_real,u_rhs_real
+            ),
+            vector.merge_vectors(
+                d_lhs_real,d_rhs_real
+            ),
+            vector.merge_vectors(
+                i_lhs_real, i_rhs_real
+            )
+        ),
+        UncertainReal(
+            z.imag,
+            vector.merge_vectors(
+                u_lhs_imag,u_rhs_imag
+            ),
+            vector.merge_vectors(
+                d_lhs_imag,d_rhs_imag
+            ),
+            vector.merge_vectors(
+                i_lhs_imag, i_rhs_imag
+            )
+        )
+    )
+#----------------------------------------------------------------------------
+def _bivariate_uc_n(
+    lhs,rhs,
+    z,
+    dz_dl, # (dz_re_dl_re, dz_re_dl_im, dz_im_dl_re, dz_im_dl_im)
+    dz_dr  # (dz_re_dr_re, dz_re_dr_im, dz_im_dr_re, dz_im_dr_im)
+):
+    """
+    Create an uncertain complex number as a bivariate function
+
+    This is a utility method for implementing mathematical
+    functions of uncertain complex numbers.
+
+    The parameter 'lhs' is an UncertainComplex argument to the
+    function, 'rhs' is a real number. 'z' is the complex value
+    of the function and 'dz_dl' and 'dz_dr' are the Jacobian
+    matrices of the function value z with respect to the real
+    and imaginary components of the function's left and right
+    arguments.
+    
+    Parameters
+    ----------
+    lhs : :class:`UncertainComplex`
+    rhs : float
+    z : complex
+    dz_dl, dz_dr : 4-element sequence of float
+    
+    Returns
+    -------
+    :class:`UncertainComplex`
+            
+    """
+    lhs_r = lhs.real
+    lhs_i = lhs.imag
+
+    u_lhs_real, u_lhs_imag = vector.merge_weighted_vectors_twice(
+        lhs_r._u_components,(dz_dl[0],dz_dl[2]),
+        lhs_i._u_components,(dz_dl[1],dz_dl[3])
+    )
+
+    d_lhs_real, d_lhs_imag = vector.merge_weighted_vectors_twice(
+        lhs_r._d_components,(dz_dl[0],dz_dl[2]),
+        lhs_i._d_components,(dz_dl[1],dz_dl[3])
+    )
+
+    i_lhs_real, i_lhs_imag = vector.merge_weighted_vectors_twice(
+        lhs_r._i_components,(dz_dl[0],dz_dl[2]),
+        lhs_i._i_components,(dz_dl[1],dz_dl[3])
+    )
+
+    return UncertainComplex(
+        UncertainReal(
+            z.real,
+            u_lhs_real,
+            d_lhs_real,
+            i_lhs_real
+        ),
+        UncertainReal(
+            z.imag,
+            u_lhs_imag,
+            d_lhs_imag,
+            i_lhs_imag
+        )
+    )
+#----------------------------------------------------------------------------
+def _bivariate_ur_uc(
+    lhs,rhs,
+    z,
+    dz_dl, # (dz_re_dl_re, dz_re_dl_im, dz_im_dl_re, dz_im_dl_im)
+    dz_dr  # (dz_re_dr_re, dz_re_dr_im, dz_im_dr_re, dz_im_dr_im)
+):
+    """
+    Create an uncertain complex number as a bivariate function
+
+    This is a utility method for implementing mathematical
+    functions of uncertain complex numbers.
+
+    The parameter 'lhs' is an uncertain real number argument and
+    'rhs' is an uncertain complex number argument.
+    'z' is the complex value of the function and 'dz_dl' and
+    'dz_dr' are the Jacobian matrices of the function value z with
+    respect to the real and imaginary components of the function's
+    left and right arguments.
+    
+    Parameters
+    ----------
+    lhs : :class:`UncertainReal`
+    rhs : :class:`UncertainComplex` 
+    z : complex
+    dz_dl, dz_dr : 4-element sequence of float
+    
+    Returns
+    -------
+    :class:`UncertainComplex`
+            
+    """
+    rhs_r = rhs.real
+    rhs_i = rhs.imag
+
+    u_lhs_real, u_lhs_imag = vector.scale_vector_twice(
+        lhs._u_components,(dz_dl[0],dz_dl[2])
+    )
+    
+    u_rhs_real, u_rhs_imag = vector.merge_weighted_vectors_twice(
+        rhs_r._u_components,(dz_dr[0],dz_dr[2]),
+        rhs_i._u_components,(dz_dr[1],dz_dr[3])
+    )
+
+    d_lhs_real, d_lhs_imag = vector.scale_vector_twice(
+        lhs._d_components,(dz_dl[0],dz_dl[2])
+    )
+    
+    d_rhs_real, d_rhs_imag = vector.merge_weighted_vectors_twice(
+        rhs_r._d_components,(dz_dr[0],dz_dr[2]),
+        rhs_i._d_components,(dz_dr[1],dz_dr[3])
+    )
+
+    i_lhs_real, i_lhs_imag = vector.scale_vector_twice(
+        lhs._i_components,(dz_dl[0],dz_dl[2])
+    )
+    
+    i_rhs_real, i_rhs_imag = vector.merge_weighted_vectors_twice(
+        rhs_r._i_components,(dz_dr[0],dz_dr[2]),
+        rhs_i._i_components,(dz_dr[1],dz_dr[3])
+    )
+
+    return UncertainComplex(
+        UncertainReal(
+            z.real,
+            vector.merge_vectors(
+                u_lhs_real,u_rhs_real
+            ),
+            vector.merge_vectors(
+                d_lhs_real,d_rhs_real
+            ),
+            vector.merge_vectors(
+                i_lhs_real, i_rhs_real
+            )
+        ),
+        UncertainReal(
+            z.imag,
+            vector.merge_vectors(
+                u_lhs_imag,u_rhs_imag
+            ),
+            vector.merge_vectors(
+                d_lhs_imag,d_rhs_imag
+            ),
+            vector.merge_vectors(
+                i_lhs_imag, i_rhs_imag
+            )
+        )
+    )
+#----------------------------------------------------------------------------
+def _bivariate_n_uc(
+    lhs,rhs,
+    z,
+    dz_dl, # (dz_re_dl_re, dz_re_dl_im, dz_im_dl_re, dz_im_dl_im)
+    dz_dr  # (dz_re_dr_re, dz_re_dr_im, dz_im_dr_re, dz_im_dr_im)
+):
+    """
+    Create an uncertain complex number as a bivariate function 
+
+    This is a utility method for implementing mathematical
+    functions of uncertain complex numbers.
+
+    The parameter 'lhs' is a real number and 'rhs' is an uncertain
+    complex number.
+    'z' is the complex value of the function and 'dz_dl' and
+    'dz_dr' are the Jacobian matrices of the function value z with
+    respect to the real and imaginary components of the function's
+    left and right arguments.
+    
+    Parameters
+    ----------
+    lhs : float 
+    rhs : :class:`UncertainComplex`
+    z : complex
+    dz_dl, dz_dr : 4-element sequence of float
+    
+    Returns
+    -------
+    :class:`UncertainComplex`
+            
+    """
+    rhs_r = rhs.real
+    rhs_i = rhs.imag
+
+    u_rhs_real, u_rhs_imag = vector.merge_weighted_vectors_twice(
+        rhs_r._u_components,(dz_dr[0],dz_dr[2]),
+        rhs_i._u_components,(dz_dr[1],dz_dr[3])
+    )
+
+    d_rhs_real, d_rhs_imag = vector.merge_weighted_vectors_twice(
+        rhs_r._d_components,(dz_dr[0],dz_dr[2]),
+        rhs_i._d_components,(dz_dr[1],dz_dr[3])
+    )
+
+    i_rhs_real, i_rhs_imag = vector.merge_weighted_vectors_twice(
+        rhs_r._i_components,(dz_dr[0],dz_dr[2]),
+        rhs_i._i_components,(dz_dr[1],dz_dr[3])
+    )
+    
+    return UncertainComplex(
+        UncertainReal(
+            z.real,
+            u_rhs_real,
+            d_rhs_real,
+            i_rhs_real
+        ),
+        UncertainReal(
+            z.imag,
+            u_rhs_imag,
+            d_rhs_imag,
+            i_rhs_imag
+        )
+    )
+#---------------------------------------------------------------------------
+def std_variance_covariance_complex(x):
+    """Return the variance-covariance matrix
+
+    The variance-covariance matrix characterises the  uncertainty
+    of an uncertain complex number.
+    
+    :arg :class:`~lib.UncertainComplex`
+
+    :returns: a 4-element sequence of float
+    :rtype: :class:`~named_tuples.VarianceCovariance`
+    
+    """
+    re, im = x.real, x.imag
+    
+    v_r = re.v
+    v_i = im.v
+    cv = std_covariance_real(re,im)
+    
+    return VarianceCovariance(v_r,cv,cv,v_i)
+
+#---------------------------------------------------------------------------
+def _covariance_submatrix(u_re,u_im):
+    """Return v_rr, v_ir, v_ii, the 3 covariance matrix terms
+
+    `u_re` and `u_im` are `GTC.Vector`s Leaf nodes and 
+    component of uncertainty values.
+    The nodes are all independent==False`
+    
+    """
+    # Utility function for `willink_hall(x)`
+    # Each of the terms returned is like an 
+    # LPU calculation for the variance-covariance
+    # of a sub-matrix of the covariance matrix.
+    
+    v_rr = v_ri = v_ii = 0.0
+
+    # We need uncertainty components with
+    # the same set of influences.
+    assert u_re.keys() == u_im.keys()
+    
+    keys = u_re.keys()
+    for i,x_i in enumerate(keys):
+
+        # In the absence of correlation, just these terms
+        x_u_re = u_re[x_i]
+        v_rr += x_u_re**2
+        
+        x_u_im = u_im[x_i]
+        v_ii += x_u_im**2
+
+        v_ri += x_u_re * x_u_im
+
+        # Additional terms required when there are correlations
+        row_x = x_i.correlation
+
+        v_rr += math.fsum(
+            2.0 * x_u_re * u_re[y_i] * row_x.get(y_i.uid,0.0)
+                for y_i in keys[i+1:]
+        )
+
+        v_ii += math.fsum(
+            2.0 * x_u_im * u_im[y_i] * row_x.get(y_i.uid,0.0)
+                for y_i in keys[i+1:]
+        )
+
+        # Cross product of `u_re` and `u_im` so we need
+        # to iterate over all keys (there is no symmetry
+        # allowing us to step over just half). We just
+        # skip the term `y_i == x_i`, which is already
+        # in the sum.
+        v_ri +=math.fsum(
+            x_u_re * u_im[y_i] * row_x.get(y_i.uid,0.0)
+                for y_i in keys if y_i != x_i
+        )
+
+    return v_rr, v_ri, v_ii
+
+#---------------------------------------------------------------------------
+class _EnsembleComponents(object):
+    
+    """
+    Worker class for the willink_hall function 
+    """
+    
+    __slots__ = ('u_re','u_im','nu')
+    
+    # Class attributes to accumulate results 
+    # In use, `clear` should be called initially;
+    # initialising to `None` will cause an error 
+    # immediately if this is not done.
+    sum_sq_u11 = None
+    sum_sq_diag = None
+    sum_sq_u22 = None
+    
+    def __init__(self,nu):
+    
+        # Instance attributes hold data
+        self.u_re = vector.Vector()
+        self.u_im = vector.Vector()
+        self.nu = nu
+        
+    def accumulate(self):
+        """
+        Update the running sums from this object.
+        
+        """
+        # Calculate `v` = u * r * u'
+        v_11,v_12,v_22 = _covariance_submatrix(
+            self.u_re,
+            self.u_im
+        )
+        
+        nu = self.nu 
+        
+        _EnsembleComponents.sum_sq_u11 += v_11 * v_11 / nu
+        _EnsembleComponents.sum_sq_u22 += v_22 * v_22 / nu
+        _EnsembleComponents.sum_sq_diag += (v_11*v_22 + v_12**2) / nu
+  
+    @classmethod 
+    def clear(cls):
+        """
+        Set running totals to zero 
+        
+        """
+        _EnsembleComponents.sum_sq_u11 = 0
+        _EnsembleComponents.sum_sq_u22 = 0
+        _EnsembleComponents.sum_sq_diag = 0
+        
+#---------------------------------------------------------------------------
+def willink_hall(x):
+    """Return the covariance matrix and degrees of freedom
+
+    A 2-element sequence is returned. The first element contains  
+    a sequence of variance-covariance elements, the second element
+    contains the degrees-of-freedom associated with `x`. 
+    
+    This calculation is described in Willink and Hall,
+    Metrologia 2002, 39, pp 361-369.
+
+    Parameters
+    ----------
+    x : UncertainComplex
+
+    Returns
+    -------
+    2-element sequence containing a 4-element sequence of float
+    and a float.
+
+    If the calculation of degrees of freedom is illegal, `nan`
+    is returned as the second element.
+    
+    """
+    # The main purpose of the code is to detect illegal cases
+    # and accumulate uncertainty components associated with influences
+    # that have finite DoF. The variance calculation
+    # is delegated to `std_variance_covariance_complex()`,
+    # which calls routines in `library_real` to evaluate variance and 
+    # covariance regardless of degrees of freedom.
+    #
+    if not isinstance(x,UncertainComplex):
+        raise TypeError(
+            "expected 'UncertainComplex' got: '{!r}'".format(x)
+        )
+    
+    if _is_uncertain_complex_constant(x):
+        return VarianceAndDof((0.,0.,0.,0.),inf)
+        
+    real = x.real
+    imag = x.imag
+
+    if real.is_elementary:
+        assert imag.is_elementary
+        return VarianceAndDof(
+            std_variance_covariance_complex(x),
+            real.df
+        )
+    else:
+        # Separate the work to be done on 
+        # independent UNs from the work 
+        # on possibly correlated UNs.
+        
+        # All keys for the independent components
+        re_u = vector.extend_vector(
+            x.real._u_components,x.imag._u_components
+        )    
+        im_u = vector.extend_vector(
+            x.imag._u_components,x.real._u_components
+        )
+        
+        # All keys for the dependent components
+        re_d = vector.extend_vector(
+            x.real._d_components,x.imag._d_components
+        )    
+        im_d = vector.extend_vector(
+            x.imag._d_components,x.real._d_components
+        )
+            
+        ids_u = re_u.keys()
+        ids_d = re_d.keys()
+                
+        degrees_of_freedom_u = [ k_i.df for k_i in ids_u ]
+        degrees_of_freedom_d = [ k_i.df for k_i in ids_d ]
+        
+        # Perhaps everything has infinite DoF?
+        if ( 
+            degrees_of_freedom_u.count(inf) == len(degrees_of_freedom_u) and 
+            degrees_of_freedom_d.count(inf) == len(degrees_of_freedom_d)
+        ):
+            return VarianceAndDof( std_variance_covariance_complex(x), inf )
+        
+        # -------------------------------------------------------------------
+        # Initially clear the accumulators
+        _EnsembleComponents.clear()
+        
+        # -------------------------------------------------------------------
+        # Process independent components.
+        #   They cannot belong to an ensemble and
+        #   they cannot be correlated.
+        #
+        for i_re,id_re in enumerate( ids_u ):
+            
+            nu_i = degrees_of_freedom_u[i_re]
+
+            if not math.isinf( nu_i ):
+                # update the sums immediately (does NOT belong to an ensemble)
+                v_11 = re_u[id_re]**2
+                v_22 = im_u[id_re]**2
+                v_12 = re_u[id_re]*im_u[id_re]
+                                
+                _EnsembleComponents.sum_sq_u11 += v_11*v_11/nu_i
+                _EnsembleComponents.sum_sq_u22 += v_22*v_22/nu_i
+                _EnsembleComponents.sum_sq_diag += (v_11*v_22 + v_12**2)/nu_i
+                
+        # -------------------------------------------------------------------
+        # Process the dependent components
+        #
+        len_ids = len(ids_d) 
+        
+        if len_ids != 0:
+            skip_imaginary = False      # Initial value 
+            
+            ensemble_reg = dict()       # keys: frozenset , values: _EnsembleComponent 
+            
+            # There is one element in `ids_d` for each real-valued 
+            # component (ie for 3 complex influences len(ids) == 6)
+            for i_re,id_re in enumerate( ids_d ):
+            
+                # If an influence is complex, the real and imaginary
+                # components are handled in the first pass, so 
+                # we need to skip to the next id in the list.   
+                if skip_imaginary:
+                    skip_imaginary = False
+                    continue
+                
+                # mapping between uid's and correlation coefficients
+                row_re = id_re.correlation
+                
+                nu_i = degrees_of_freedom_d[i_re]
+                i_re_infinite = math.isinf( nu_i )         
+
+                ensemble_i = frozenset(id_re.ensemble)
+                if len(ensemble_i) and ensemble_i not in ensemble_reg:
+                    # A non-trivial ensemble not yet identified
+                    ensemble_reg[ensemble_i] = _EnsembleComponents(nu_i)
+                   
+                # `components_i` holds the components 
+                # associated with this influence. When it is 
+                # part of an ensemble, reuse the same object.
+                components_i = ensemble_reg.get(
+                    ensemble_i,
+                    _EnsembleComponents(nu_i)
+                )
+                
+                if hasattr(id_re,'complex'):
+                    # This is a complex influence
+                    skip_imaginary = True
+                    
+                    # Assumes consecutive nodes!!
+                    id_im = ids_d[i_re + 1]
+
+                    # mapping between uid's and correlation coefficients
+                    row_im = id_im.correlation
+
+                    # Step over the imaginary component, 
+                    # which is assumed to follow 
+                    next_i = i_re + 2
+
+                    # Check for correlations with any other (real) influence 
+                    if next_i < len_ids:
+                        # `j` is any of the other (real) influences of `i`  
+                        for j, j_id in enumerate( ids_d[next_i:] ):
+                        
+                            # Look for the illegal case of correlation between 
+                            # influences when at least one has finite dof and 
+                            # they are not in an ensemble together.                            
+                            if i_re_infinite and math.isinf( 
+                                    degrees_of_freedom_d[next_i+j]
+                                ):  
+                                    continue
+                                
+                            elif (
+                                j_id.uid not in ensemble_i  
+                                    and ( 
+                                        j_id.uid in row_re or 
+                                        j_id.uid in row_im 
+                                    )
+                            ):
+                                # Illegal: `j` is not in an ensemble with `i` 
+                                # but `j` is correlated with a component of `i`
+                                # Do not expect this case to be allowed
+                                assert False, 'unexpected'
+                                # return VarianceAndDof(
+                                    # std_variance_covariance_complex(x),
+                                    # nan
+                                # )
+                        
+                    # If we get here, this complex influence
+                    # can be used for the DoF calculation. 
+                    # Update the buffer.
+                    if not i_re_infinite:
+                        components_i.u_re.append( id_re,re_d[id_re] )
+                        components_i.u_re.append( id_im,re_d[id_im] )
+                        components_i.u_im.append( id_re,im_d[id_re] )
+                        components_i.u_im.append( id_im,im_d[id_im] )
+                    
+                else:
+                    # This is a real influence. 
+                    next_i = i_re+1
+
+                    assert i_re_infinite or next_i >= len_ids, "unexpected"
+                    # TODO: this can probably be removed 
+                    # Check for correlations, perhaps abort DoF calculation
+                    # if not i_re_infinite and next_i < len_ids:
+                        
+                        # for j, j_id in enumerate( ids_d[next_i:] ):                        
+                            # # Look for the illegal cases
+                            # if (
+                                # not math.isinf( 
+                                    # degrees_of_freedom_d[next_i+j]  
+                                # ) 
+                                # and id_re.uid not in ensemble_i
+                                # and ( j_id.uid in row_re )
+                            # ):
+                                # assert False, "should not now occur"
+
+                    # If we can get here, this real influence can be
+                    # used for the DoF calculation. 
+                    # Update the buffer. 
+                    if not i_re_infinite:
+                        components_i.u_re.append( id_re,re_d[id_re] )
+                        components_i.u_im.append( id_re,im_d[id_re] )
+
+                # If the current influence does NOT belong to an ensemble
+                # update the sums immediately, otherwise wait until the end
+                if len( ensemble_i ) == 0:
+                    components_i.accumulate()
+
+            values = ensemble_reg.itervalues() if PY2 else ensemble_reg.values()
+            for ec_i in values:
+                ec_i.accumulate()
+
+        #------------------------------------------------------                
+        # End of for loop
+        #
+        var = std_variance_covariance_complex(x)
+        sum_u11, sum_u12, dum, sum_u22 = var
+        
+        if sum_u11 == 0.0 and sum_u12 == 0.0 and sum_u22 == 0.0:
+            # This is a pathological case that occurs when
+            # all components have zero uncertainty. We can't
+            # work out the DoF in this case.
+            return VarianceAndDof(var,nan)
+            
+        # Normalisation constant for better numerical stability
+        u2_bar = (sum_u11 + sum_u22)**2/4.0  
+
+        sum_sq_u11 = _EnsembleComponents.sum_sq_u11
+        sum_sq_u22 = _EnsembleComponents.sum_sq_u22
+        sum_sq_diag = _EnsembleComponents.sum_sq_diag
+            
+        A = 2.0*sum_u11*sum_u11/u2_bar
+        D = (sum_u11*sum_u22 + sum_u12*sum_u12)/u2_bar
+        F = 2.0* sum_u22*sum_u22/u2_bar
+
+        a = 2.0*sum_sq_u11/u2_bar  
+        d = sum_sq_diag/u2_bar
+        f = 2.0*sum_sq_u22/u2_bar
+
+        num = (A + D + F)
+        den = (a + d + f)
+
+        try:
+            dof = num / den
+        except ZeroDivisionError:
+            dof = inf
+            
+        return VarianceAndDof(var,dof)
+           
+#----------------------------------------------------------------------------
+def complex_ensemble(seq,df):
+    """
+    Declare the uncertain numbers in ``seq`` to be an ensemble.
+
+    The uncertain numbers in ``seq`` must be elementary
+    and have the same numbers of degrees of freedom. 
+    
+    It is permissible for members of an ensemble to be correlated 
+    and have finite degrees of freedom without causing problems 
+    when evaluating the effective degrees of freedom. See: 
+    
+    R Willink, Metrologia 44 (2007) 340-349, section 4.1.1
+
+    Effectively, members of an ensemble are treated 
+    as simultaneous independent measurements of 
+    a multivariate distribution. 
+    
+    """
+    # NB, we simply assign ``dof`` without checking for previous values. 
+    # This avoids overhead and should not be a risk, because 
+    # users call this method via functions in the ``core`` module.
+    
+    # TODO: assertions not required in release version
+    # ensemble members must have the same degrees of freedom
+    assert all( s_i.df == df for s_i in seq )
+
+    # ensemble members must be elementary
+    assert all( s_i.is_elementary for s_i in seq )
+    
+    # All UNs will have been declared with ``independent=False`` 
+    if not all( 
+        x._node.independent == False 
+            for pair in seq 
+                for x in (pair.real,pair.imag) 
+    ):
+        raise RuntimeError(
+            "members of an ensemble must be elementary and dependent"
+        )
+        
+    ensemble = set( 
+        x._node.uid 
+            for pair in seq 
+                for x in (pair.real,pair.imag) 
+    )
+    # This object is referenced from the Leaf node of each member
+    for pair in seq:
+        for x in (pair.real,pair.imag):
+            x._node.ensemble = ensemble
         