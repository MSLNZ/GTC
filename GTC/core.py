--- conflicted
+++ resolved
@@ -89,12 +89,7 @@
     ,   'persistence',  'pr'
     ,   'math'
     ,   'cmath'
-<<<<<<< HEAD
-    ,   'is_infinity'
-    ,   'is_undefined'
     ,   'uarray'
-=======
->>>>>>> 286b20d6
 )
 
 #----------------------------------------------------------------------------
@@ -308,10 +303,10 @@
     # Arguments to these math functions must be compatible with float
     if math.isnan(x) or math.isinf(x):
         raise ValueError("invalid: '{!r}'".format(x) )
-        
+
     if u < 0 or math.isinf(u) or math.isnan(u):
         raise ValueError("invalid uncertainty: '{!r}'".format(u) )
-        
+
     # inf is allowed, but not nan
     if df < 1 or math.isnan(df):
         raise ValueError("invalid dof: '{!r}'".format(df) )
@@ -535,23 +530,23 @@
     
         case = len(u)
         
-        if case == 2:                
+        if case == 2:
             u_r = float(u[0])
             u_i = float(u[1])
             r = None
-                
+
         elif case == 4:
             u_r,cv1,cv2,u_i = u
-            
+
             # nan != nan is True
             if math.isinf(cv1) or cv1 != cv2:
                 raise ValueError(
                     "covariance elements not equal: {!r} and {!r}".format(cv1,cv2) 
-                )            
+                )
             u_r = math.sqrt(u_r)
             u_i = math.sqrt(u_i)
             r = cv1 / (u_r*u_i) if cv1 != 0 else None
-            
+
             # Allow a little tolerance for numerical imprecision
             if r is not None and abs(r) > 1 + 1E-10:
                 raise ValueError(
@@ -576,7 +571,7 @@
     # Note, comparisons with nan are always false
     if not( 0 <= u_r and u_r < inf ):
         raise ValueError("invalid real uncertainty: '{!r}'".format(u_r) )
-        
+
     if not ( 0 <= u_i and u_i < inf ):
         raise ValueError("invalid imag uncertainty: '{!r}'".format(u_i) )
         
@@ -1305,4 +1300,4 @@
 if __name__ == "__main__":
     import doctest       
     # from GTC import *
-    doctest.testmod(  optionflags=doctest.NORMALIZE_WHITESPACE )
+    doctest.testmod(  optionflags=doctest.NORMALIZE_WHITESPACE )