--- conflicted
+++ resolved
@@ -1,371 +1,366 @@
-import unittest
-
-from GTC import *
-
-from testing_tools import *
-
-TOL = 1E-13 
- 
-#-----------------------------------------------------
-class TestMisc(unittest.TestCase):
-
-    def test_illegal_u_component_cases(self):
-        # Cannot ask for ...
-        
-        # non-intermediate real component
-        x1 = ureal(1,1) 
-        x2 = x1 + ureal(2,1)
-        y = x1**x2
-        self.assertRaises(RuntimeError,rp.u_component,y,x2)
-        
-        # non-intermediate complex component
-        x1 = ucomplex(10,1)
-        x2 = x1**2 
-        y = magnitude(x1*3j + x2) 
-        self.assertRaises(RuntimeError,rp.u_component,y,x2)
-        
-        # non-intermediate complex component
-        y = x1*3j + x2
-        self.assertRaises(RuntimeError,rp.u_component,y,x2)
- 
-        # non-intermediate real component 
-        x1 = ureal(10,1)
-        x2 = x1**2 
-        y = x1*3j + x2 
-        self.assertRaises(RuntimeError,rp.u_component,y,x2)
-        
-        # y must be an uncertain type
-        self.assertRaises(RuntimeError,rp.u_component,10.0,x2)
- 
-    def test_simple_cases(self):
-        # Return zero when ...
-        
-        # real y, uncertain complex constant 
-        x1 = ureal(10,1)
-<<<<<<< HEAD
-        x2 = constant(1+5j) 
-        self.assert_( equivalent_sequence( 
-=======
-        x2 = 1+5j 
-        self.assertTrue( equivalent_sequence(
->>>>>>> 7a7eb845
-            rp.u_component(x1,x2),
-            (0.,0.,0.,0.),
-            TOL
-        ))
-        
-        # real y, complex-valued x 
-        y = ureal(1,1) 
-        self.assert_( equivalent_sequence( 
-            rp.u_component(y,1+7j),
-            (0.,0.,0.,0.),
-            TOL
-        ))
-        
-        # complex y, uncertain complex constant 
-        x1 = ucomplex(10,1)
-        x2 = constant(1+5j) 
-        self.assert_( equivalent_sequence( 
-            rp.u_component(x1,x2),
-            (0.,0.,0.,0.),
-            TOL
-        ))
-        
-        
-#-----------------------------------------------------
-class TestInCoverage(unittest.TestCase):
-    """
-    Functions that take a coverage factor and refurn dof
-    """
-    
-    def test_k_to_dof(self):
-        """
-        1-D cases
-        """
-        for p in (90,95,99):
-            for df in (1,5,10,25,55,1001):
-                k = rp.k_factor(df,p)
-                dof = rp.k_to_dof(k,p)
-                self.assertTrue( equivalent(df,dof,1E10) )
-            
-
-        # Illegal cases
-        k = -16.58005817 
-        self.assertRaises(RuntimeError,rp.k_to_dof,k)
-        
-        k = rp.k_factor(1.9)
-        self.assertRaises(RuntimeError,rp.k_to_dof,k,p=100)
-        self.assertRaises(RuntimeError,rp.k_to_dof,-k)
-   
-    def test_k2_to_dof(self):
-        """
-        2-D cases
-        """
-        for p in (90,95,99):
-            for df in (2,5,10,25,55,1001):
-                k = math.sqrt( rp.k2_factor_sq(df,p) )
-                dof = rp.k2_to_dof(k,p)
-                self.assertTrue( equivalent(df,dof,1E10) )
- 
-        # Illegal cases
-        k = math.sqrt( rp.k2_factor_sq(2) ) + 0.1
-        self.assertRaises(RuntimeError,rp.k2_to_dof,k)
-        
-        k = math.sqrt( rp.k2_factor_sq(2) )
-        self.assertRaises(RuntimeError,rp.k2_to_dof,k,p=100)
-        self.assertRaises(RuntimeError,rp.k2_to_dof,-k)
-  
-#-----------------------------------------------------
-class TestCoverage(unittest.TestCase):
-    
-    """
-    The tests are made for 95% and 99% coverage using
-    values calculated to 10 digits by R-2.9.2
-    
-    """
-           
-    def test_k_factor(self):
-        TOL = 1E-7
-        data_95 = (
-            (2,4.302652730),(3,3.182446305),(5,2.570581836), (10,2.228138852), (50,2.008559112), (inf,1.959963985)
-        )
-        self.assertTrue(
-            equivalent(data_95[0][1],rp.k_factor(data_95[0][0],95),1E-2 ) 
-        )
-        self.assertTrue(
-            equivalent(data_95[1][1],rp.k_factor(data_95[1][0],95),1E-3 ) 
-        )
-            
-        for df,k in data_95:
-            self.assertTrue( equivalent(k,rp.k_factor(df),TOL) )
-
-        data_99 = (
-            (2,9.924843201),(3,5.84090931),(5,4.032142984), (10,3.169272673), (50,2.677793271), (inf,2.575829304)
-        )
-        self.assertTrue(
-            equivalent(data_99[0][1],rp.k_factor(data_99[0][0],99),0.2 ) 
-        )
-        self.assertTrue(
-            equivalent(data_99[1][1],rp.k_factor(data_99[1][0],99),0.02 ) 
-        )
-        for df,k in data_99:
-            self.assertTrue( equivalent(k,rp.k_factor(df,99),TOL ) )
-            
-        # illegal `df`
-        self.assertRaises(RuntimeError,rp.k_factor,0.5)
-        
-    def test_k2_factor(self):
-        TOL = 1E-7
-        data_95 = (
-           (2,28.248893784), (5,4.166614906), 
-            (10,3.075528764), (50,2.550142994), 
-            (inf,2.447746831),
-        )
-        # illegal `df`
-        self.assertRaises(RuntimeError,rp.k2_factor_sq,1)
-        
-        self.assertTrue(
-            equivalent(data_95[1][1]**2,rp.k2_factor_sq(data_95[1][0],95),0.2 ) 
-        )
-        self.assertTrue(
-            equivalent(data_95[2][1]**2,rp.k2_factor_sq(data_95[2][0],95),0.1 ) 
-        )
-        self.assertTrue(
-            equivalent(data_95[3][1]**2,rp.k2_factor_sq(data_95[3][0],95),0.1 ) 
-        )
-        self.assertTrue(
-            equivalent(data_95[4][1]**2,rp.k2_factor_sq(data_95[4][0],95),0.01 ) 
-        )
-
-        for df,k in data_95:
-            self.assertTrue(
-                equivalent(
-                    k,
-                    math.sqrt( 
-                        reporting.k2_factor_sq(df)
-                    ),
-                    TOL) 
-        )
-
-        data_99 = (
-           (2,141.414284993), (5,6.708203932), (10,4.222036715), (50,3.215529821), (inf,3.034854259)               
-        )
-        
-        self.assertTrue(
-            equivalent(data_99[1][1]**2,rp.k2_factor_sq(data_99[1][0],99),1.2 ) 
-        )
-        self.assertTrue(
-            equivalent(data_99[2][1]**2,rp.k2_factor_sq(data_99[2][0],99),0.6 ) 
-        )
-        self.assertTrue(
-            equivalent(data_99[3][1]**2,rp.k2_factor_sq(data_99[3][0],99),0.4 ) 
-        )
-
-        for df,k in data_99:
-            self.assertTrue(
-                equivalent(
-                    k,
-                    math.sqrt( 
-                        reporting.k2_factor_sq(df,99)
-                    ),
-                    TOL
-                ) 
-            )          
- 
-#-----------------------------------------------------
-class TestBudget(unittest.TestCase):
-    def test_empty_budget(self):
-        """
-        When there are no influence quantities, an empty 
-        sequence should be returned. 
-        
-        """
-        seq = rp.budget(3.0)
-        self.assertEqual(len(seq),0)
- 
-        x = constant(6)
-        seq = rp.budget(x)
-        self.assertEqual(len(seq),0)
- 
-        x = constant(6+4j)
-        seq = rp.budget(x)
-        self.assertEqual(len(seq),0)
-        x = constant(6)
-        seq = rp.budget(x)
-        self.assertEqual(len(seq),0)
- 
-        x = constant(6+4j)
-        seq = rp.budget(x)
-        self.assertEqual(len(seq),0)
-
-    def test_limited_budget(self):
-        x1 = ureal(0,1)
-        x2 = ureal(0,1)
-        x3 = ureal(0,1)
-        y = x1 + x2 + x3 
-        
-        seq = rp.budget(y)
-        self.assertEqual( len(seq), 3 )
-        seq = rp.budget(y,max_number=2)
-        self.assertEqual( len(seq), 2 )
-        
-    def test_real(self):
-        """
-        The budget of a real quantity will consist of a
-        list of named tuples with elements for the
-        labels and values (the magnitude)
-        of the components of uncertainty.
-
-        When a complex quantity has been involved, expect to
-        see the components of uncertainty in terms of the
-        real and imaginary components.
-
-        A sequence of influences may be given, which may include
-        real or complex uncertain numbers.
-        
-        """
-        x1 = dict(x=1,u=.1,label='x1')
-        x2 = dict(x=2,u=.2,label='x2')
-
-        # defined as a complex but it has 0 imaginary        
-        z1 = dict(z=3,u=1,label='z1')    
-        
-        ux1 = ureal(**x1)
-        ux2 = ureal(**x2)
-        uz1 = ucomplex(**z1)
-
-        y = -ux1 + ux2 * magnitude(-uz1)
-
-        # Trim should remove the zero element b[3]
-        b = reporting.budget(y,trim=0.01)
-        self.assertEqual( len(b), 3  )
-
-        b = reporting.budget(y,trim=0)
-        self.assertEqual( len(b), 4  )
-        
-        # The default order is in terms of the biggest uncertainty
-        self.assertEqual(b[0].label,'z1_re')
-        self.assertEqual(b[1].label,'x2')
-        self.assertEqual(b[2].label,'x1')
-        self.assertEqual(b[3].label,'z1_im')
-
-        self.assertTrue( equivalent(b[0].u,2.0,TOL) )
-        self.assertTrue( equivalent(b[1].u,3*.2,TOL) )
-        self.assertTrue( equivalent(b[2].u,0.1,TOL) )
-        self.assertTrue( equivalent(b[3].u,0,TOL) )
-
-        # Sorting in different ways
-        b = reporting.budget(y,reverse=False,trim=0)
-        self.assertEqual(b[0].label,'z1_im')
-        self.assertEqual(b[1].label,'x1')
-        self.assertEqual(b[2].label,'x2')
-        self.assertEqual(b[3].label,'z1_re')
-        
-        b = reporting.budget(y,key='label',reverse=False,trim=0)
-        self.assertEqual(b[0].label,'x1')
-        self.assertEqual(b[1].label,'x2')
-        self.assertEqual(b[2].label,'z1_im')
-        self.assertEqual(b[3].label,'z1_re')
-
-        # With triming
-        b = reporting.budget(y,key='label',reverse=False,trim=0.01)
-        self.assertEqual(b[0].label,'x1')
-        self.assertEqual(b[1].label,'x2')
-        self.assertEqual(b[2].label,'z1_re')
-
-        b = reporting.budget(y,[ux1,uz1.real,uz1.imag],trim=0)
-        self.assertEqual( len(b), 3  )
-        self.assertEqual(b[0].label,'z1_re')
-        self.assertEqual(b[1].label,'x1')
-        self.assertEqual(b[2].label,'z1_im')
-
-        # A complex quantity may be passed as an
-        # influence but the budget reports real
-        # and imaginary components
-        b = reporting.budget(y,[ux1,uz1],trim=0)
-        self.assertEqual( len(b), 3  )
-        self.assertEqual(b[0].label,'z1_re')
-        self.assertEqual(b[1].label,'x1')
-        self.assertEqual(b[2].label,'z1_im')
-
-    def test_complex(self):
-        """
-        The budget of a complex quantity will consist of a
-        list of named tuples with elements for the
-        labels and values (the u_bar magnitude)
-        of the components of uncertainty.
-
-        Real quantities can be involved.
-
-        Sorting is tested in the real case above.        
-        
-        """
-        z1 = dict(z=1+1j,u=(1,1),label='z1')
-        uz1 = ucomplex(**z1)
-        
-        z2 = dict(z=2-1j,u=(.5,.5),label='z2')
-        uz2 = ucomplex(**z2)
-        
-        x1 = dict(x=1,u=.1,label='x1')
-        ux1 = ureal(**x1)
-
-        y = -uz1 + uz2* ux1
-        
-        b = reporting.budget(y)
-        self.assertEqual( len(b), 3)
-
-        self.assertTrue( equivalent(b[0].u,1.0,TOL) )
-        self.assertTrue( equivalent(b[1].u,0.5,TOL) )
-        self.assertTrue( equivalent(b[2].u,math.sqrt((.1**2 + .2**2)/2),TOL) )
-
-        b = reporting.budget(y,[ux1,uz1])
-        self.assertEqual( len(b), 2)
-        
-        self.assertTrue( equivalent(b[0].u,1.0,TOL) )
-        self.assertTrue( equivalent(b[1].u,math.sqrt((.1**2 + .2**2)/2),TOL) )
-
-
-#============================================================================
-if(__name__== '__main__'):
-
+import unittest
+
+from GTC import *
+
+from testing_tools import *
+
+TOL = 1E-13 
+ 
+#-----------------------------------------------------
+class TestMisc(unittest.TestCase):
+
+    def test_illegal_u_component_cases(self):
+        # Cannot ask for ...
+        
+        # non-intermediate real component
+        x1 = ureal(1,1) 
+        x2 = x1 + ureal(2,1)
+        y = x1**x2
+        self.assertRaises(RuntimeError,rp.u_component,y,x2)
+        
+        # non-intermediate complex component
+        x1 = ucomplex(10,1)
+        x2 = x1**2 
+        y = magnitude(x1*3j + x2) 
+        self.assertRaises(RuntimeError,rp.u_component,y,x2)
+        
+        # non-intermediate complex component
+        y = x1*3j + x2
+        self.assertRaises(RuntimeError,rp.u_component,y,x2)
+ 
+        # non-intermediate real component 
+        x1 = ureal(10,1)
+        x2 = x1**2 
+        y = x1*3j + x2 
+        self.assertRaises(RuntimeError,rp.u_component,y,x2)
+        
+        # y must be an uncertain type
+        self.assertRaises(RuntimeError,rp.u_component,10.0,x2)
+ 
+    def test_simple_cases(self):
+        # Return zero when ...
+        
+        # real y, uncertain complex constant 
+        x1 = ureal(10,1)
+        x2 = constant(1+5j) 
+        self.assert_( equivalent_sequence( 
+            rp.u_component(x1,x2),
+            (0.,0.,0.,0.),
+            TOL
+        ))
+        
+        # real y, complex-valued x 
+        y = ureal(1,1) 
+        self.assert_( equivalent_sequence( 
+            rp.u_component(y,1+7j),
+            (0.,0.,0.,0.),
+            TOL
+        ))
+        
+        # complex y, uncertain complex constant 
+        x1 = ucomplex(10,1)
+        x2 = constant(1+5j) 
+        self.assert_( equivalent_sequence( 
+            rp.u_component(x1,x2),
+            (0.,0.,0.,0.),
+            TOL
+        ))
+        
+        
+#-----------------------------------------------------
+class TestInCoverage(unittest.TestCase):
+    """
+    Functions that take a coverage factor and refurn dof
+    """
+    
+    def test_k_to_dof(self):
+        """
+        1-D cases
+        """
+        for p in (90,95,99):
+            for df in (1,5,10,25,55,1001):
+                k = rp.k_factor(df,p)
+                dof = rp.k_to_dof(k,p)
+                self.assertTrue( equivalent(df,dof,1E10) )
+            
+
+        # Illegal cases
+        k = -16.58005817 
+        self.assertRaises(RuntimeError,rp.k_to_dof,k)
+        
+        k = rp.k_factor(1.9)
+        self.assertRaises(RuntimeError,rp.k_to_dof,k,p=100)
+        self.assertRaises(RuntimeError,rp.k_to_dof,-k)
+   
+    def test_k2_to_dof(self):
+        """
+        2-D cases
+        """
+        for p in (90,95,99):
+            for df in (2,5,10,25,55,1001):
+                k = math.sqrt( rp.k2_factor_sq(df,p) )
+                dof = rp.k2_to_dof(k,p)
+                self.assertTrue( equivalent(df,dof,1E10) )
+ 
+        # Illegal cases
+        k = math.sqrt( rp.k2_factor_sq(2) ) + 0.1
+        self.assertRaises(RuntimeError,rp.k2_to_dof,k)
+        
+        k = math.sqrt( rp.k2_factor_sq(2) )
+        self.assertRaises(RuntimeError,rp.k2_to_dof,k,p=100)
+        self.assertRaises(RuntimeError,rp.k2_to_dof,-k)
+  
+#-----------------------------------------------------
+class TestCoverage(unittest.TestCase):
+    
+    """
+    The tests are made for 95% and 99% coverage using
+    values calculated to 10 digits by R-2.9.2
+    
+    """
+           
+    def test_k_factor(self):
+        TOL = 1E-7
+        data_95 = (
+            (2,4.302652730),(3,3.182446305),(5,2.570581836), (10,2.228138852), (50,2.008559112), (inf,1.959963985)
+        )
+        self.assertTrue(
+            equivalent(data_95[0][1],rp.k_factor(data_95[0][0],95),1E-2 ) 
+        )
+        self.assertTrue(
+            equivalent(data_95[1][1],rp.k_factor(data_95[1][0],95),1E-3 ) 
+        )
+            
+        for df,k in data_95:
+            self.assertTrue( equivalent(k,rp.k_factor(df),TOL) )
+
+        data_99 = (
+            (2,9.924843201),(3,5.84090931),(5,4.032142984), (10,3.169272673), (50,2.677793271), (inf,2.575829304)
+        )
+        self.assertTrue(
+            equivalent(data_99[0][1],rp.k_factor(data_99[0][0],99),0.2 ) 
+        )
+        self.assertTrue(
+            equivalent(data_99[1][1],rp.k_factor(data_99[1][0],99),0.02 ) 
+        )
+        for df,k in data_99:
+            self.assertTrue( equivalent(k,rp.k_factor(df,99),TOL ) )
+            
+        # illegal `df`
+        self.assertRaises(RuntimeError,rp.k_factor,0.5)
+        
+    def test_k2_factor(self):
+        TOL = 1E-7
+        data_95 = (
+           (2,28.248893784), (5,4.166614906), 
+            (10,3.075528764), (50,2.550142994), 
+            (inf,2.447746831),
+        )
+        # illegal `df`
+        self.assertRaises(RuntimeError,rp.k2_factor_sq,1)
+        
+        self.assertTrue(
+            equivalent(data_95[1][1]**2,rp.k2_factor_sq(data_95[1][0],95),0.2 ) 
+        )
+        self.assertTrue(
+            equivalent(data_95[2][1]**2,rp.k2_factor_sq(data_95[2][0],95),0.1 ) 
+        )
+        self.assertTrue(
+            equivalent(data_95[3][1]**2,rp.k2_factor_sq(data_95[3][0],95),0.1 ) 
+        )
+        self.assertTrue(
+            equivalent(data_95[4][1]**2,rp.k2_factor_sq(data_95[4][0],95),0.01 ) 
+        )
+
+        for df,k in data_95:
+            self.assertTrue(
+                equivalent(
+                    k,
+                    math.sqrt( 
+                        reporting.k2_factor_sq(df)
+                    ),
+                    TOL) 
+        )
+
+        data_99 = (
+           (2,141.414284993), (5,6.708203932), (10,4.222036715), (50,3.215529821), (inf,3.034854259)               
+        )
+        
+        self.assertTrue(
+            equivalent(data_99[1][1]**2,rp.k2_factor_sq(data_99[1][0],99),1.2 ) 
+        )
+        self.assertTrue(
+            equivalent(data_99[2][1]**2,rp.k2_factor_sq(data_99[2][0],99),0.6 ) 
+        )
+        self.assertTrue(
+            equivalent(data_99[3][1]**2,rp.k2_factor_sq(data_99[3][0],99),0.4 ) 
+        )
+
+        for df,k in data_99:
+            self.assertTrue(
+                equivalent(
+                    k,
+                    math.sqrt( 
+                        reporting.k2_factor_sq(df,99)
+                    ),
+                    TOL
+                ) 
+            )          
+ 
+#-----------------------------------------------------
+class TestBudget(unittest.TestCase):
+    def test_empty_budget(self):
+        """
+        When there are no influence quantities, an empty 
+        sequence should be returned. 
+        
+        """
+        seq = rp.budget(3.0)
+        self.assertEqual(len(seq),0)
+ 
+        x = constant(6)
+        seq = rp.budget(x)
+        self.assertEqual(len(seq),0)
+ 
+        x = constant(6+4j)
+        seq = rp.budget(x)
+        self.assertEqual(len(seq),0)
+        x = constant(6)
+        seq = rp.budget(x)
+        self.assertEqual(len(seq),0)
+ 
+        x = constant(6+4j)
+        seq = rp.budget(x)
+        self.assertEqual(len(seq),0)
+
+    def test_limited_budget(self):
+        x1 = ureal(0,1)
+        x2 = ureal(0,1)
+        x3 = ureal(0,1)
+        y = x1 + x2 + x3 
+        
+        seq = rp.budget(y)
+        self.assertEqual( len(seq), 3 )
+        seq = rp.budget(y,max_number=2)
+        self.assertEqual( len(seq), 2 )
+        
+    def test_real(self):
+        """
+        The budget of a real quantity will consist of a
+        list of named tuples with elements for the
+        labels and values (the magnitude)
+        of the components of uncertainty.
+
+        When a complex quantity has been involved, expect to
+        see the components of uncertainty in terms of the
+        real and imaginary components.
+
+        A sequence of influences may be given, which may include
+        real or complex uncertain numbers.
+        
+        """
+        x1 = dict(x=1,u=.1,label='x1')
+        x2 = dict(x=2,u=.2,label='x2')
+
+        # defined as a complex but it has 0 imaginary        
+        z1 = dict(z=3,u=1,label='z1')    
+        
+        ux1 = ureal(**x1)
+        ux2 = ureal(**x2)
+        uz1 = ucomplex(**z1)
+
+        y = -ux1 + ux2 * magnitude(-uz1)
+
+        # Trim should remove the zero element b[3]
+        b = reporting.budget(y,trim=0.01)
+        self.assertEqual( len(b), 3  )
+
+        b = reporting.budget(y,trim=0)
+        self.assertEqual( len(b), 4  )
+        
+        # The default order is in terms of the biggest uncertainty
+        self.assertEqual(b[0].label,'z1_re')
+        self.assertEqual(b[1].label,'x2')
+        self.assertEqual(b[2].label,'x1')
+        self.assertEqual(b[3].label,'z1_im')
+
+        self.assertTrue( equivalent(b[0].u,2.0,TOL) )
+        self.assertTrue( equivalent(b[1].u,3*.2,TOL) )
+        self.assertTrue( equivalent(b[2].u,0.1,TOL) )
+        self.assertTrue( equivalent(b[3].u,0,TOL) )
+
+        # Sorting in different ways
+        b = reporting.budget(y,reverse=False,trim=0)
+        self.assertEqual(b[0].label,'z1_im')
+        self.assertEqual(b[1].label,'x1')
+        self.assertEqual(b[2].label,'x2')
+        self.assertEqual(b[3].label,'z1_re')
+        
+        b = reporting.budget(y,key='label',reverse=False,trim=0)
+        self.assertEqual(b[0].label,'x1')
+        self.assertEqual(b[1].label,'x2')
+        self.assertEqual(b[2].label,'z1_im')
+        self.assertEqual(b[3].label,'z1_re')
+
+        # With triming
+        b = reporting.budget(y,key='label',reverse=False,trim=0.01)
+        self.assertEqual(b[0].label,'x1')
+        self.assertEqual(b[1].label,'x2')
+        self.assertEqual(b[2].label,'z1_re')
+
+        b = reporting.budget(y,[ux1,uz1.real,uz1.imag],trim=0)
+        self.assertEqual( len(b), 3  )
+        self.assertEqual(b[0].label,'z1_re')
+        self.assertEqual(b[1].label,'x1')
+        self.assertEqual(b[2].label,'z1_im')
+
+        # A complex quantity may be passed as an
+        # influence but the budget reports real
+        # and imaginary components
+        b = reporting.budget(y,[ux1,uz1],trim=0)
+        self.assertEqual( len(b), 3  )
+        self.assertEqual(b[0].label,'z1_re')
+        self.assertEqual(b[1].label,'x1')
+        self.assertEqual(b[2].label,'z1_im')
+
+    def test_complex(self):
+        """
+        The budget of a complex quantity will consist of a
+        list of named tuples with elements for the
+        labels and values (the u_bar magnitude)
+        of the components of uncertainty.
+
+        Real quantities can be involved.
+
+        Sorting is tested in the real case above.        
+        
+        """
+        z1 = dict(z=1+1j,u=(1,1),label='z1')
+        uz1 = ucomplex(**z1)
+        
+        z2 = dict(z=2-1j,u=(.5,.5),label='z2')
+        uz2 = ucomplex(**z2)
+        
+        x1 = dict(x=1,u=.1,label='x1')
+        ux1 = ureal(**x1)
+
+        y = -uz1 + uz2* ux1
+        
+        b = reporting.budget(y)
+        self.assertEqual( len(b), 3)
+
+        self.assertTrue( equivalent(b[0].u,1.0,TOL) )
+        self.assertTrue( equivalent(b[1].u,0.5,TOL) )
+        self.assertTrue( equivalent(b[2].u,math.sqrt((.1**2 + .2**2)/2),TOL) )
+
+        b = reporting.budget(y,[ux1,uz1])
+        self.assertEqual( len(b), 2)
+        
+        self.assertTrue( equivalent(b[0].u,1.0,TOL) )
+        self.assertTrue( equivalent(b[1].u,math.sqrt((.1**2 + .2**2)/2),TOL) )
+
+
+#============================================================================
+if(__name__== '__main__'):
+
     unittest.main()    # Runs all test methods starting with 'test'