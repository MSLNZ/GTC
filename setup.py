--- conflicted
+++ resolved
@@ -1,25 +1,11 @@
 import re
 import sys
-<<<<<<< HEAD
-from distutils.cmd import Command
-from setuptools import setup, find_packages
 
-tests_require = ['pytest-cov']
-
-if sys.version_info[:2] == (2, 7):
-    install_requires = ['numpy>=1.13.0,<1.17', 'scipy<1.3']
-    tests_require.extend(['zipp<2.0.0', 'pytest>=3.0,<5.0'])
-else:
-    install_requires = ['numpy>=1.13.0', 'scipy']
-    tests_require.append('pytest>=3.0')
-=======
 from setuptools import (
     setup,
     find_packages,
     Command,
 )
->>>>>>> 8bc2b451
-
 
 class ApiDocs(Command):
     """
