import re
import sys
from distutils.cmd import Command
from setuptools import setup, find_packages


class ApiDocs(Command):
    """
    A custom command that calls sphinx-apidoc
    see: https://www.sphinx-doc.org/en/latest/man/sphinx-apidoc.html
    """
    description = 'builds the api documentation using sphinx-apidoc'
    user_options = []

    def initialize_options(self):
        pass

    def finalize_options(self):
        pass

    def run(self):
        command = [
            None,  # in Sphinx < 1.7.0 the first command-line argument was parsed, in 1.7.0 it became argv[1:]
            '--force',  # overwrite existing files
            '--module-first',  # put module documentation before submodule documentation
            '--separate',  # put documentation for each module on its own page
            '-o', './docs/_autosummary',  # where to save the output files
            'GTC',  # the path to the Python package to document
        ]

        import sphinx
        if sphinx.version_info < (1, 7):
            from sphinx.apidoc import main
        else:
            from sphinx.ext.apidoc import main  # Sphinx also changed the location of apidoc.main
            command.pop(0)

        main(command)
        sys.exit(0)


class BuildDocs(Command):
    """
    A custom command that calls sphinx-build
    see: https://www.sphinx-doc.org/en/latest/man/sphinx-build.html
    """
    description = 'builds the documentation using sphinx-build'
    user_options = []

    def initialize_options(self):
        pass

    def finalize_options(self):
        pass

    def run(self):
        import sphinx

        command = [
            None,  # in Sphinx < 1.7.0 the first command-line argument was parsed, in 1.7.0 it became argv[1:]
            '-b', 'html',  # the builders to use, e.g., create a HTML version of the documentation
            '-a',  # generate output for all files
            '-E',  # ignore cached files, forces to re-read all source files from disk
            'docs',  # the source directory where the documentation files are located
            './docs/_build/html',  # where to save the output files
        ]

        if sphinx.version_info < (1, 7):
            from sphinx import build_main
        else:
            from sphinx.cmd.build import build_main  # Sphinx also changed the location of build_main
            command.pop(0)

        build_main(command)
        sys.exit(0)


def read(filename):
    with open(filename) as fp:
        text = fp.read()
    return text


def fetch_init(key):
    # open the __init__.py file to determine the value instead of importing the package to get the value
    init_text = read('GTC/__init__.py')
    return re.compile(r'{}\s*=\s*(.*)'.format(key)).search(init_text).group(1)[1:-1]


testing = {'test', 'tests', 'pytest'}.intersection(sys.argv)
pytest_runner = ['pytest-runner'] if testing else []

needs_sphinx = {'doc', 'docs', 'apidoc', 'apidocs', 'build_sphinx'}.intersection(sys.argv)
sphinx = ['sphinx', 'sphinx_rtd_theme'] if needs_sphinx else []

setup(
    name='GTC',
    version=fetch_init('version'),
    author='Measurement Standards Laboratory of New Zealand',
    author_email='info@measurement.govt.nz',
    url='https://github.com/MSLNZ/GTC2',
    description='The GUM Tree Calculator for Python',
    long_description=read('README.md'),
    platforms='any',
    license='MIT',
    classifiers=[
        'Development Status :: 4 - Beta',
        'Environment :: Console',
        'License :: OSI Approved :: MIT License',
        'Operating System :: OS Independent',
        'Programming Language :: Python :: 2',
        'Programming Language :: Python :: 2.7',
        'Programming Language :: Python :: 3',
        'Programming Language :: Python :: 3.4',
        'Programming Language :: Python :: 3.5',
        'Programming Language :: Python :: 3.6',
        'Programming Language :: Python :: 3.7',
    ],
    setup_requires=sphinx + pytest_runner,
<<<<<<< HEAD
    tests_require=['pytest-cov', 'pytest>=3.0', 'numpy>=1.13'],
    install_requires=[],
=======
    tests_require=['pytest-cov', 'pytest>=3.0'],
    install_requires=['numpy>=1.13', 'scipy'],
>>>>>>> 286b20d6
    cmdclass={'docs': BuildDocs, 'apidocs': ApiDocs},
    packages=find_packages(include=('GTC*',)),
)<|MERGE_RESOLUTION|>--- conflicted
+++ resolved
@@ -117,13 +117,8 @@
         'Programming Language :: Python :: 3.7',
     ],
     setup_requires=sphinx + pytest_runner,
-<<<<<<< HEAD
-    tests_require=['pytest-cov', 'pytest>=3.0', 'numpy>=1.13'],
-    install_requires=[],
-=======
     tests_require=['pytest-cov', 'pytest>=3.0'],
     install_requires=['numpy>=1.13', 'scipy'],
->>>>>>> 286b20d6
     cmdclass={'docs': BuildDocs, 'apidocs': ApiDocs},
     packages=find_packages(include=('GTC*',)),
 )